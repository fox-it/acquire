import argparse
import ctypes
import datetime
import fcntl
import getpass
import json
import os
import sys
import textwrap
import traceback
from enum import Enum
from io import SEEK_SET, UnsupportedOperation
from pathlib import Path
<<<<<<< HEAD
from stat import S_IRGRP, S_IROTH, S_IRUSR
from typing import Dict, List, Optional
=======
from typing import Any
>>>>>>> 4f09e229

from dissect.util.stream import AlignedStream

from acquire.outputs import OUTPUTS
from acquire.uploaders.plugin_registry import UploaderRegistry


class VolatileStream(AlignedStream):
    """Streaming class to handle various procfs and sysfs edge-cases.  Backed by `AlignedStream`.

    Args:
        path: Path of the file to obtain a file-handle from.
        mode: Mode string to open the file-handle with. Such as "rt" and "rb".
        flags: Flags to open the file-descriptor with.
        size: The maximum size of the stream. None if unknown.
    """

    def __init__(
        self,
        path: Path,
        mode: str = "rb",
        flags: int = os.O_RDONLY | os.O_NONBLOCK,
        size: int = 1024 * 1024 * 5,
    ):
        if hasattr(os, "O_NOATIME"):
            # O_NOATIME is not available on darwin systems. We still want to add it whenever possible when available.
            flags = flags | os.O_NOATIME

        self.fh = path.open(mode)
        self.fd = self.fh.fileno()
        fcntl.fcntl(self.fd, fcntl.F_SETFL, flags)

        st_mode = os.fstat(self.fd).st_mode
        write_only = (st_mode & (S_IRUSR | S_IRGRP | S_IROTH)) == 0

        super().__init__(0 if write_only else size)

    def seek(self, pos: int, whence: int = SEEK_SET) -> int:
        raise UnsupportedOperation("VolatileStream is not seekable")

    def seekable(self) -> bool:
        return False

    def _read(self, offset: int, length: int) -> bytes:
        return os.read(self.fd, min(length, self.size - offset))


class StrEnum(str, Enum):
    """Sortable and serializible string-based enum"""


def create_argument_parser(profiles: dict, modules: dict) -> argparse.ArgumentParser:
    desc = ""

    profile_names = (name for name in profiles.keys() if name != "none")

    for name in profile_names:
        desc += f"{name} profile:\n"
        minindent = max([len(os_) for os_ in profiles[name].keys()])
        descfmt = f"  {{:{minindent}s}}: {{}}\n"
        for os_ in profiles[name].keys():
            indent = 4 + len(os_)
            modlist = textwrap.wrap(", ".join([mod.__modname__ for mod in profiles[name][os_]]), 50)

            moddesc = modlist.pop(0)
            for ml in modlist:
                moddesc += "\n" + (" " * indent) + ml

            desc += descfmt.format(os_, moddesc)
        desc += "\n"

    parser = argparse.ArgumentParser(
        prog="acquire",
        description=desc,
        epilog=(
            "If no target is specified, 'local' is used.\n\n"
            "If no options are given, the collection profile 'default' is used."
        ),
        formatter_class=argparse.RawDescriptionHelpFormatter,
        fromfile_prefix_chars="@",
    )

    parser.add_argument(
        "target",
        metavar="TARGET",
        default="local",
        nargs="?",
        help="target to load (default: local)",
    )
    parser.add_argument("-o", "--output", default=Path("."), type=Path, help="output directory")
    parser.add_argument(
        "-ot",
        "--output-type",
        choices=OUTPUTS.keys(),
        default="tar",
        help="output type (default: tar)",
    )
    parser.add_argument(
        "--compress",
        action="store_true",
        help="compress output (if supported by the output type)",
    )
    parser.add_argument(
        "--encrypt",
        action="store_true",
        help="encrypt output (if supported by the output type)",
    )
    parser.add_argument("--public-key", type=Path, help=argparse.SUPPRESS)
    parser.add_argument("-l", "--log", type=Path, help="log directory location")
    parser.add_argument("--no-log", action="store_true", help=argparse.SUPPRESS)
    parser.add_argument("-p", "--profile", choices=profiles.keys(), help="collection profile")

    parser.add_argument("-f", "--file", action="append", help="acquire file")
    parser.add_argument("-d", "--directory", action="append", help="acquire directory recursively")
    parser.add_argument("-g", "--glob", action="append", help="acquire files matching glob pattern")

    parser.add_argument("--disable-report", action="store_true", help="disable acquisition report file")

    parser.add_argument("--child", help="only collect specific child")
    parser.add_argument(
        "--children",
        action="store_true",
        help="collect all children in addition to main target",
    )

    parser.add_argument(
        "--force-fallback",
        action="store_true",
        help="force filesystem access directly through OS level. Only supported with target 'local'",
    )
    parser.add_argument(
        "--fallback",
        action="store_true",
        help=(
            "fallback to OS level filesystem access if filesystem type is not supported. "
            "Only supported with target 'local'"
        ),
    )

    parser.add_argument(
        "-u",
        "--auto-upload",
        action="store_true",
        help="upload result files after collection",
    )
    parser.add_argument(
        "--upload",
        nargs="+",
        help="upload specified files (all other acquire actions are ignored)",
    )
    parser.add_argument("--no-proxy", action="store_true", help="don't autodetect proxies")

    for module_cls in modules.values():
        for args, kwargs in module_cls.__cli_args__:
            parser.add_argument(*args, **kwargs)

    parser.add_argument("-v", "--verbose", action="count", default=3, help="increase output verbosity")
    return parser


def parse_acquire_args(
    parser: argparse.ArgumentParser,
    config: dict[str, Any],
) -> argparse.Namespace:
    """Parse and set the acquire command line arguments.

    The arguments are set to values supplied in ``config[arguments]``, when not
    changed from the default values specified in ``parser``.

    The ``config`` dict is added to the parsed command line arguments for
    convenience of later use.

    Args:
        parser: A parser for acquire command line arguments.
        config: A dict of global configuration values.

    Returns:
        A command line arguments namespace
    """
    command_line_args = parser.parse_args()
    _merge_args_and_config(parser, command_line_args, config)

    return command_line_args


def _merge_args_and_config(
    parser: argparse.ArgumentParser,
    command_line_args: argparse.Namespace,
    config: dict[str, Any],
):
    """Update the parsed command line arguments with the optional set of configured default arguments.

    The arguments are set to values supplied in ``config[arguments]``, when not
    changed from the default values specified in ``parser``.

    The ``config`` dict is added to the parsed command line arguments for
    convenience of later use.

    Args:
        parser: A parser for acquire command line arguments.
        command_line_args: The namespace with parsed commandline args. This
                           namespace is updated with the optional set of
                           configured default arguments.
        config: A dict of global configuration values.
    """
    config_defaults = config.get("arguments")
    if not config_defaults:
        config_defaults = config["arguments"] = []

    config_defaults_args = parser.parse_args(config_defaults)

    for argument, value in command_line_args._get_kwargs():
        if parser.get_default(argument) == value:
            config_argument = getattr(config_defaults_args, argument, value)
            setattr(command_line_args, argument, config_argument)

    setattr(command_line_args, "config", config)


def check_and_set_log_args(args: argparse.Namespace):
    """Check command line arguments which are related to logging.

    Also some arguments derived from the user supplied ones are set in the
    ``args`` namespace for convenience.

    This function is separate from ``check_and_set_acquire_args()`` as logging
    needs to be setup as soon as possible when running acquire.

    Args:
        args: The namespace containing the command line arguments.

    Raises:
        ValueError: When an invalid combination of arguments is found.
    """
    start_time = get_utc_now_str()
    log_path = None
    log_to_dir = False
    log_delay = False

    if not args.no_log:
        log_path = args.log or args.output

        if log_path.is_dir():
            log_to_dir = True
            log_delay = True
        elif log_path.is_file() or (not log_path.exists() and log_path.parent.is_dir()):
            # Logging to a single file is allowed, even if the file does not yet
            # exist, as it will be automatically created. However then the parent
            # directory must exist.
            if args.children:
                # If children are acquired, logging can only happen to separate
                # files, so log_path needs to be a directory.
                raise ValueError("Log path must be a directory when using --children")
        else:
            raise ValueError(f"Log path doesn't exist: {log_path}")

    setattr(args, "start_time", start_time)
    setattr(args, "log_path", log_path)
    setattr(args, "log_to_dir", log_to_dir)
    setattr(args, "log_delay", log_delay)


def check_and_set_acquire_args(
    args: argparse.Namespace,
    upload_plugins: UploaderRegistry,
):
    """Check the command line arguments and set some derived arguments.

    This function is separate from ``check_and_set_log_args()`` as logging
    needs to be setup as soon as possible when running acquire.

    Args:
        args: The namespace containing the command line arguments.
        upload_plugins: The registry of available upload plugins.

    Raises:
        ValueError: When an invalid combination of arguments is found.
    """
    upload_plugin = None

    # check & set upload related configuration
    if args.upload or args.auto_upload:
        upload_mode = args.config.get("upload", {}).get("mode")
        if not upload_mode:
            raise ValueError("Uploading is not configured")

        upload_plugin_cls = upload_plugins.get(upload_mode)
        if not upload_plugin_cls:
            raise ValueError(f"Invalid upload mode: {upload_mode}")

        # If initialization of the plugin fails, a ValueError is raised
        upload_plugin = upload_plugin_cls(**args.config)

    setattr(args, "upload_plugin", upload_plugin)

    if not args.upload:
        # check output related configuration
        if args.children and not args.output.is_dir():
            raise ValueError("Output path must be a directory when using --children")
        elif not args.output.exists() and not args.output.parent.is_dir():
            raise ValueError(f"Output path doesn't exist: {args.output}")

        # check & set encryption related configuration
        if args.encrypt:
            public_key = args.config.get("public_key")
            if not public_key and args.public_key and args.public_key.is_file():
                public_key = args.public_key.read_text()
            if not public_key:
                raise ValueError("No public key available (embedded or argument)")
            setattr(args, "public_key", public_key)

        # set cagent related configuration
        setattr(args, "cagent_key", args.config.get("cagent_key"))
        setattr(args, "cagent_certificate", args.config.get("cagent_certificate"))


def get_user_name() -> str:
    try:
        return getpass.getuser()
    except Exception:
        return "unknown"


def is_user_admin() -> bool:
    try:
        return os.geteuid() == 0
    except AttributeError:
        pass

    try:
        return ctypes.windll.shell32.IsUserAnAdmin() == 1
    except Exception:
        return False


def get_utc_now() -> datetime.datetime:
    return datetime.datetime.now(datetime.timezone.utc)


def get_utc_now_str() -> str:
    return get_utc_now().strftime("%Y%m%d%H%M%S")


def get_formatted_exception() -> str:
    exc_info = sys.exc_info()
    return "".join(traceback.format_exception(*exc_info))


def format_output_name(prefix, postfix=None, ext=None):
    if not postfix:
        postfix = datetime.datetime.utcnow().strftime("%Y%m%d%H%M%S")
    name = "{}_{}".format(prefix, postfix)
    if ext:
        name = "{}.{}".format(name, ext)
    return name


def persist_execution_report(output_dir: Path, prefix: str, timestamp: str, report_data: dict) -> Path:
    report_filename = format_output_name(prefix, postfix=timestamp, ext="report.json")
    report_full_path = output_dir / report_filename
    with open(report_full_path, "w") as f:
        f.write(json.dumps(report_data, sort_keys=True, indent=4))
    return report_full_path<|MERGE_RESOLUTION|>--- conflicted
+++ resolved
@@ -11,12 +11,8 @@
 from enum import Enum
 from io import SEEK_SET, UnsupportedOperation
 from pathlib import Path
-<<<<<<< HEAD
 from stat import S_IRGRP, S_IROTH, S_IRUSR
-from typing import Dict, List, Optional
-=======
 from typing import Any
->>>>>>> 4f09e229
 
 from dissect.util.stream import AlignedStream
 
