import io
import shutil
import stat
import zipfile
from datetime import datetime
from pathlib import Path
from typing import BinaryIO, Optional, Union

from dissect.target.filesystem import FilesystemEntry

from acquire.crypt import EncryptedStream
from acquire.outputs.base import Output

ZIP_COMPRESSION_METHODS = {"deflate": zipfile.ZIP_DEFLATED, "bzip2": zipfile.ZIP_BZIP2, "lzma": zipfile.ZIP_LZMA}


class ZipOutput(Output):
    """Zip archive acquire output format. Output can be compressed and/or encrypted.

    Args:
        path: The path to write the zip archive to.
        compress: Whether to compress the zip archive.
        compression_method: Compression method to use (Default: Deflate). Supports "deflate", "bzip2", "lzma".
        encrypt: Whether to encrypt the zip archive.
        public_key: The RSA public key to encrypt the header with.
    """

    def __init__(
        self,
        path: Path,
        compress: bool = False,
        compression_method: str = "deflate",
        encrypt: bool = False,
        public_key: Optional[bytes] = None,
    ) -> None:
        ext = ".zip" if ".zip" not in path.suffixes else ""

        if encrypt:
            ext += ".enc"

        self._fh = None
        self.path = path.with_suffix(path.suffix + ext)

        if compress:
<<<<<<< HEAD
            self.compression = ZIP_COMPRESSION_METHODS.get(compression_method, zipfile.ZIP_DEFLATED)
=======
            self.compression = zipfile.ZIP_DEFLATED
>>>>>>> c84dfdfe
        else:
            self.compression = zipfile.ZIP_STORED

        if encrypt:
            self._fh = EncryptedStream(self.path.open("wb"), public_key)
            self.archive = zipfile.ZipFile(fileobj=self._fh, mode="w", compression=self.compression, allowZip64=True)
        else:
            self.archive = zipfile.ZipFile(self.path, mode="w", compression=self.compression, allowZip64=True)

    def write(
        self,
        output_path: str,
        fh: BinaryIO,
        entry: Optional[Union[FilesystemEntry, Path]] = None,
        size: Optional[int] = None,
    ) -> None:
        """Write a filesystem entry or file-like object to a zip file.

        Args:
            output_path: The path of the entry in the output format.
            fh: The file-like object of the entry to write.
            entry: The optional filesystem entry of the entry to write.
            size: The optional file size in bytes of the entry to write.
        """
        lstat = None
        size = size or getattr(fh, "size", None)

        if size is None and fh.seekable():
            offset = fh.tell()
            fh.seek(0, io.SEEK_END)
            size = fh.tell()
            fh.seek(offset)

        info = zipfile.ZipInfo()
        info.filename = output_path
        info.file_size = size or 0
        info.compress_type = self.compression

        if entry:
            info.external_attr = self._get_external_attr(entry)

            if entry.is_symlink():
                # System which created ZIP archive, 3 = Unix; 0 = Windows
                # Windows does not have symlinks, so this must be a unixoid system
                info.create_system = 3

            lstat = entry.lstat()
            if lstat:
                # Python zipfile module does not support timestamps before 1980
                dt = datetime.fromtimestamp(lstat.st_mtime)
                year = max(dt.year, 1980)
                info.date_time = (year, dt.month, dt.day, dt.hour, dt.minute, dt.second)

        with self.archive.open(info, "w") as zfh:
            shutil.copyfileobj(fh, zfh)

    def close(self) -> None:
        """Closes the archive file."""
        self.archive.close()
        if self._fh:
            self._fh.close()

    def _get_external_attr(self, entry: FilesystemEntry) -> int:
        """Return the appropriate external attributes of the entry."""

        # The Python zipfile module accepts the 16-bit "Mode" field (that stores st_mode field from
        # struct stat, containing user/group/other permissions, setuid/setgid and symlink info, etc) of the
        # ASi extra block for Unix as bits 16-31 of the external_attr
        unix_st_mode = stat.S_IFREG

        if entry.is_symlink():
            unix_st_mode = stat.S_IFLNK
        elif entry.is_dir():
            unix_st_mode = stat.S_IFDIR

        unix_st_mode = (
            unix_st_mode
            | stat.S_IRUSR
            | stat.S_IWUSR
            | stat.S_IXUSR
            | stat.S_IRGRP
            | stat.S_IWGRP
            | stat.S_IXGRP
            | stat.S_IROTH
            | stat.S_IWOTH
            | stat.S_IXOTH
        ) << 16

        return unix_st_mode<|MERGE_RESOLUTION|>--- conflicted
+++ resolved
@@ -42,11 +42,7 @@
         self.path = path.with_suffix(path.suffix + ext)
 
         if compress:
-<<<<<<< HEAD
             self.compression = ZIP_COMPRESSION_METHODS.get(compression_method, zipfile.ZIP_DEFLATED)
-=======
-            self.compression = zipfile.ZIP_DEFLATED
->>>>>>> c84dfdfe
         else:
             self.compression = zipfile.ZIP_STORED
 
