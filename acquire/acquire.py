from __future__ import annotations

import argparse
import enum
import functools
import io
import itertools
import logging
import os
import platform
import shutil
import subprocess
import sys
import time
import urllib.parse
import urllib.request
import warnings
from collections import defaultdict
from itertools import chain, product
from pathlib import Path
from typing import TYPE_CHECKING, BinaryIO, NamedTuple, NoReturn

from dissect.target import Target
from dissect.target.filesystems import ntfs
from dissect.target.helpers import fsutil
from dissect.target.loaders.local import _windows_get_devices
from dissect.target.plugins.apps.webserver import iis
from dissect.target.plugins.os.windows.cam import CamPlugin
from dissect.target.plugins.os.windows.log import evt, evtx
from dissect.target.tools.utils import args_to_uri
from dissect.util.stream import RunlistStream

from acquire.collector import Collector, get_full_formatted_report, get_report_summary
from acquire.dynamic.windows.named_objects import NamedObjectType
from acquire.esxi import esxi_memory_context_manager
from acquire.gui import GUI
from acquire.hashes import (
    HashFunc,
    collect_hashes,
    filter_out_by_path_match,
    filter_out_by_value_match,
    filter_out_huge_files,
    serialize_into_csv,
)
from acquire.log import get_file_handler, reconfigure_log_file, setup_logging
from acquire.outputs import OUTPUTS
from acquire.uploaders.minio import MinIO
from acquire.uploaders.plugin import UploaderPlugin, upload_files_using_uploader
from acquire.uploaders.plugin_registry import UploaderRegistry
from acquire.utils import (
    VERSION,
    check_and_set_acquire_args,
    check_and_set_log_args,
    create_argument_parser,
    format_output_name,
    get_formatted_exception,
    get_user_name,
    get_utc_now,
    get_utc_now_str,
    is_user_admin,
    normalize_path,
    parse_acquire_args,
    persist_execution_report,
)

if TYPE_CHECKING:
    from collections.abc import Callable, Iterator

    from dissect.target.filesystem import Filesystem

try:
    # Injected by pystandalone builder
    from acquire.config import CONFIG
except ImportError:
    CONFIG = defaultdict(lambda: None)


<<<<<<< HEAD
ACQUIRE_BANNER = r"""
=======
VERSION = version
ACQUIRE_BANNER = rf"""
>>>>>>> 5748e825
                       _
  __ _  ___ __ _ _   _(_)_ __ ___
 / _` |/ __/ _` | | | | | '__/ _ \
| (_| | (_| (_| | |_| | | | |  __/
 \__,_|\___\__, |\__,_|_|_|  \___|
  by Fox-IT   |_|             v{VERSION}
  part of NCC Group
"""[1:]

MODULES = {}
MODULE_LOOKUP = {}

CLI_ARGS_MODULE = "cli-args"

log = logging.getLogger("acquire")
log.propagate = 0
log_file_handler = None
logging.lastResort = None
logging.raiseExceptions = False


def misc_windows_user_homes(target: Target) -> Iterator[fsutil.TargetPath]:
    misc_dirs = {
        ("Windows/ServiceProfiles/LocalService", False),
        ("Windows/ServiceProfiles/NetworkService", False),
        ("Windows/System32/config/systemprofile", False),
        ("Users", True),
        ("Documents and Settings", True),
    }

    for fs in target.fs.path().iterdir():
        if fs.name.lower() == "c:":
            continue

        for misc_dir, get_subdirs in misc_dirs:
            misc_path = fs.joinpath(misc_dir)

            if not misc_path.exists():
                continue

            if get_subdirs:
                for entry in misc_path.iterdir():
                    if entry.is_dir():
                        yield entry
            else:
                yield misc_path


def misc_unix_user_homes(target: Target) -> Iterator[fsutil.TargetPath]:
    user_dirs = ["root", "home/*"]

    home_dirs = (target.fs.path("/").glob(path) for path in user_dirs)
    yield from itertools.chain.from_iterable(home_dirs)


def misc_macos_user_homes(target: Target) -> Iterator[fsutil.TargetPath]:
    yield from itertools.chain(target.fs.path("/Users/").glob("*"), misc_unix_user_homes(target))


MISC_MAPPING = {
    "macos": misc_macos_user_homes,
    "windows": misc_windows_user_homes,
}


def from_user_home(target: Target, path: str) -> Iterator[str]:
    try:
        for user_details in target.user_details.all_with_home():
            yield user_details.home_path.joinpath(path).as_posix()
    except Exception as e:
        log.warning("Error occurred when requesting all user homes")
        log.debug("", exc_info=e)

    misc_user_homes = MISC_MAPPING.get(target.os, misc_unix_user_homes)
    for user_dir in misc_user_homes(target):
        yield user_dir.joinpath(path).as_posix()


def iter_ntfs_filesystems(target: Target) -> Iterator[tuple[ntfs.NtfsFilesystem, str | None, str, str]]:
    mount_lookup = defaultdict(list)
    for mount, fs in target.fs.mounts.items():
        mount_lookup[fs].append(mount)

    for fs in target.filesystems:
        # The attr check is needed to correctly collect fake NTFS filesystems
        # where the MFT etc. are added to a VirtualFilesystem. This happens for
        # instance when the target is an acquired tar target.
        if not isinstance(fs, ntfs.NtfsFilesystem) and not hasattr(fs, "ntfs"):
            log.warning("Skipping %s - not an NTFS filesystem", fs)
            continue

        if fs in mount_lookup:
            mountpoints = mount_lookup[fs]

            for main_mountpoint in mountpoints:
                if main_mountpoint != "sysvol":
                    break

            name = main_mountpoint
            mountpoints = ", ".join(mountpoints)
        else:
            main_mountpoint = None
            name = f"vol-{fs.ntfs.serial:x}"
            mountpoints = "No mounts"
            log.warning("Unmounted NTFS filesystem found %s (%s)", fs, name)

        yield fs, main_mountpoint, name, mountpoints


def iter_esxi_filesystems(target: Target) -> Iterator[tuple[Filesystem, str, str, str | None]]:
    for mount, fs in target.fs.mounts.items():
        if not mount.startswith("/vmfs/volumes/"):
            continue

        uuid = mount[len("/vmfs/volumes/") :]  # strip /vmfs/volumes/
        name = None
        if fs.__type__ == "fat":
            name = fs.volume.name
        elif fs.__type__ == "vmfs":
            name = fs.vmfs.label

        yield fs, mount, uuid, name


def register_module(*args, **kwargs) -> Callable[[type[Module]], type[Module]]:
    def wrapper(module_cls: type[Module]) -> type[Module]:
        name = module_cls.__name__

        if name in MODULES:
            raise ValueError(
                f"Module name is already registered: registration for {module_cls} conflicts with {MODULES[name]}"
            )

        desc = module_cls.DESC or name
        kwargs["help"] = f"acquire {desc}"
        kwargs["action"] = argparse.BooleanOptionalAction
        kwargs["dest"] = name.lower()
        module_cls.__modname__ = name

        if not hasattr(module_cls, "__cli_args__"):
            module_cls.__cli_args__ = []
        module_cls.__cli_args__.append((args, kwargs))

        MODULES[name] = module_cls
        return module_cls

    return wrapper


def module_arg(*args, **kwargs) -> Callable[[type[Module]], type[Module]]:
    def wrapper(module_cls: type[Module]) -> type[Module]:
        if not hasattr(module_cls, "__cli_args__"):
            module_cls.__cli_args__ = []
        module_cls.__cli_args__.append((args, kwargs))
        return module_cls

    return wrapper


def local_module(cls: type[object]) -> object:
    """A decorator that sets property `__local__` on a module class to mark it for local target only"""
    cls.__local__ = True
    return cls


class ExecutionOrder(enum.IntEnum):
    TOP = 0
    DEFAULT = 1
    BOTTOM = 2


class Module:
    DESC = None
    SPEC = ()
    EXEC_ORDER = ExecutionOrder.DEFAULT

    @classmethod
    def run(cls, target: Target, cli_args: argparse.Namespace, collector: Collector) -> None:
        desc = cls.DESC or cls.__name__.lower()
        log.info("*** Acquiring %s", desc)

        with collector.bind_module(cls):
            collector.collect(cls.SPEC)

            spec_ext = cls.get_spec_additions(target, cli_args)
            if spec_ext:
                collector.collect(list(spec_ext))

            cls._run(target, cli_args, collector)

    @classmethod
    def get_spec_additions(cls, target: Target, cli_args: argparse.Namespace) -> Iterator[tuple]:
        pass

    @classmethod
    def _run(cls, target: Target, cli_args: argparse.Namespace, collector: Collector) -> None:
        pass


@register_module("--sys")
@module_arg(
    "--full-sys",
    action=argparse.BooleanOptionalAction,
    help="acquire all Sysfs (/sys) entries",
)
@local_module
class Sys(Module):
    DESC = """all or a subset of Sysfs (/sys) entries (live systems only). Defaults to a subset.
    Use --full-sys to acquire all entries."""
    EXEC_ORDER = ExecutionOrder.BOTTOM

    @classmethod
    def _run(cls, target: Target, cli_args: argparse.Namespace, collector: Collector) -> None:
        spec_path = "/sys" if cli_args.full_sys else "/sys/module"
        spec = [("path", spec_path)]

        collector.collect(spec, follow=False, volatile=True)


@register_module("--proc")
@module_arg(
    "--full-proc",
    action=argparse.BooleanOptionalAction,
    help="acquire all Procfs (/proc) entries",
)
@local_module
class Proc(Module):
    DESC = """all or a subset of Procfs (/proc) entries (live systems only). Defaults to a subset.
    Use --full-proc to acquire all entries."""
    EXEC_ORDER = ExecutionOrder.BOTTOM

    @classmethod
    def _run(cls, target: Target, cli_args: argparse.Namespace, collector: Collector) -> None:
        if cli_args.full_proc:
            spec = [("path", "/proc")]
        else:
            spec = [
                ("path", "/proc/sys/kernel/hostname"),
                ("path", "/proc/uptime"),
                ("path", "/proc/stat"),
            ]
            spec = itertools.chain(spec, cls._get_proc_specs(target))
        collector.collect(spec, follow=False, volatile=True)

    @classmethod
    def _get_proc_specs(cls, target: Target) -> Iterator[tuple[str, str]]:
        pid_paths = ["status", "stat", "environ"]
        for proc, part in itertools.product(target.proc.iter_proc(), pid_paths):
            yield ("path", proc / part)


@register_module("--proc-net")
@local_module
class ProcNet(Module):
    DESC = "Procfs network files (live systems only)"
    EXEC_ORDER = ExecutionOrder.BOTTOM

    @classmethod
    def _run(cls, target: Target, cli_args: argparse.Namespace, collector: Collector) -> None:
        # With network namespaces, /proc/net is a references to /proc/<pid>/net,
        # It contains the same information as /proc/net, however it only shows the information from the
        # namespace where the process is the member of.
        # TODO: Research about network namespaces
        spec = [
            ("path", "/proc/net/"),
            ("path", "/proc/self/net/"),
        ]
        collector.collect(spec, follow=False, volatile=True)


@register_module("-n", "--ntfs")
class NTFS(Module):
    DESC = "NTFS filesystem metadata"

    @classmethod
    def _run(cls, target: Target, cli_args: argparse.Namespace, collector: Collector) -> None:
        for fs, main_mountpoint, name, mountpoints in iter_ntfs_filesystems(target):
            log.info("Acquiring from %s as %s (%s)", fs, name, mountpoints)
            filenames = [
                "$MFT",
                "$Boot",
                "$Secure:$SII",
                "$Secure:$SDS",
                "$LogFile",
            ]

            for filename in filenames:
                if main_mountpoint is not None:
                    path = fsutil.join(main_mountpoint, filename)
                    collector.collect_path(path)

                else:
                    # In case the NTFS filesystem is not mounted, which should not occur but
                    # iter_ntfs_filesystems allows for the possibility, we fall back to raw file
                    # collection.
                    collector.collect_file_raw(filename, fs, name)

            cls.collect_usnjrnl(collector, fs, name)
            cls.collect_rmmetadata(collector, fs, name)

    @classmethod
    def collect_usnjrnl(cls, collector: Collector, fs: Filesystem, name: str) -> None:
        def usnjrnl_accessor(journal: BinaryIO) -> tuple[BinaryIO, int]:
            # If the filesystem is a virtual NTFS filesystem, journal will be
            # plain BinaryIO, not a RunlistStream.
            if isinstance(journal, RunlistStream):
                i = 0
                while journal.runlist[i][0] is None:
                    journal.seek(journal.runlist[i][1] * journal.block_size, io.SEEK_CUR)
                    i += 1
                size = journal.size - journal.tell()
            else:
                size = journal.size

            return (journal, size)

        for filename in ("$Extend/$Usnjrnl:$J", "$Extend/$Usnjrnl:$Max"):
            collector.collect_file_raw(
                filename,
                fs,
                name,
                file_accessor=usnjrnl_accessor,
            )

    @classmethod
    def collect_rmmetadata(cls, collector: Collector, fs: Filesystem, name: str) -> None:
        filenames = [
            "$Extend/$RmMetadata/$TxfLog/$T",
            "$Extend/$RmMetadata/$TxfLog/$Tops:$T",
        ]
        for filename in filenames:
            collector.collect_file_raw(
                filename,
                fs,
                name,
            )


@register_module("-r", "--registry")
class Registry(Module):
    DESC = "registry hives"
    HIVES = ("drivers", "sam", "security", "software", "system", "default")
    SPEC = (
        ("path", "sysvol/windows/system32/config/txr"),
        ("path", "sysvol/windows/system32/config/regback"),
        ("glob", "sysvol/System Volume Information/_restore*/RP*/snapshot/_REGISTRY_*"),
        ("glob", "ntuser.dat*", from_user_home),
        ("glob", "AppData/Local/Microsoft/Windows/UsrClass.dat*", from_user_home),
        ("glob", "Local Settings/Application Data/Microsoft/Windows/UsrClass.dat*", from_user_home),
    )

    @classmethod
    def get_spec_additions(cls, target: Target, cli_args: argparse.Namespace) -> Iterator[tuple]:
        # Glob all hives to include e.g. .LOG files and .regtrans-ms files.
        files = []
        for hive in cls.HIVES:
            pattern = f"sysvol/windows/system32/config/{hive}*"
            files.extend([("path", entry) for entry in target.fs.path().glob(pattern) if entry.is_file()])
        return files


@register_module("--netstat")
@local_module
class Netstat(Module):
    DESC = "netstat output"
    SPEC = (("command", (["powershell.exe", "netstat", "-a", "-n", "-o"], "netstat")),)
    EXEC_ORDER = ExecutionOrder.BOTTOM


@register_module("--devices")
@local_module
class Devices(Module):
    DESC = "devices output"
    EXEC_ORDER = ExecutionOrder.BOTTOM

    @classmethod
    def _run(cls, target: Target, cli_args: argparse.Namespace, collector: Collector) -> None:
        try:
            lines = _windows_get_devices()
            collector.output.write_bytes("QueryDosDeviceA.txt", "\n".join(lines).encode("utf-8"))
            collector.report.add_command_collected(cls.__name__, ["QueryDosDeviceA"])
        except Exception:
            collector.report.add_command_failed(cls.__name__, ["QueryDosDeviceA"])
            log.exception("- Failed to collect output from command `QueryDosDeviceA`")
        return


@register_module("--win-processes")
@local_module
class WinProcesses(Module):
    DESC = "Windows process list"
    SPEC = (("command", (["tasklist", "/V", "/fo", "csv"], "win-processes")),)
    EXEC_ORDER = ExecutionOrder.BOTTOM


@register_module("--win-proc-env")
@local_module
class WinProcEnv(Module):
    DESC = "Process environment variables"
    SPEC = (
        (
            "command",
            (
                ["PowerShell", "-command", "Get-Process | ForEach-Object {$_.StartInfo.EnvironmentVariables}"],
                "win-process-env-vars",
            ),
        ),
    )
    EXEC_ORDER = ExecutionOrder.BOTTOM


@register_module("--win-arp-cache")
@local_module
class WinArpCache(Module):
    DESC = "ARP Cache"
    EXEC_ORDER = ExecutionOrder.BOTTOM

    @classmethod
    def get_spec_additions(cls, target: Target, cli_args: argparse.Namespace) -> Iterator[tuple]:
        if float(target.ntversion) < 6.2:
            commands = [
                # < Windows 10
                ("command", (["arp", "-av"], "win7-arp-cache")),
            ]
        else:
            commands = [
                # Windows 10+ (PowerShell)
                ("command", (["PowerShell", "Get-NetNeighbor"], "win10-arp-cache")),
            ]
        return commands


@register_module("--win-rdp-sessions")
@local_module
class WinRDPSessions(Module):
    DESC = "Windows Remote Desktop session information"
    EXEC_ORDER = ExecutionOrder.BOTTOM

    @classmethod
    def get_spec_additions(cls, target: Target, cli_args: argparse.Namespace) -> Iterator[tuple]:
        # where.exe instead of where, just in case the client runs in PS instead of CMD
        # by default where hides qwinsta on 32-bit systems because qwinsta is only 64-bit, but with recursive /R search
        # we can still manage to find it and by passing the exact path Windows will launch a 64-bit process
        # on systems capable of doing that.
        qwinsta = subprocess.run(
            ["where.exe", "/R", os.environ["WINDIR"], "qwinsta.exe"], capture_output=True, text=True
        ).stdout.split("\n")[0]
        return [
            ("command", ([qwinsta, "/VM"], "win-rdp-sessions")),
        ]


@register_module("--winpmem")
@local_module
class WinMemDump(Module):
    DESC = "Windows full memory dump"
    EXEC_ORDER = ExecutionOrder.BOTTOM

    @classmethod
    def _run(cls, target: Target, cli_args: argparse.Namespace, collector: Collector) -> None:
        winpmem_file_name = "winpmem.exe"
        winpmem_exec = shutil.which(winpmem_file_name)

        command_parts = [winpmem_exec, "-"]

        if winpmem_exec is None:
            command_parts.pop(0)
            command_parts.insert(0, winpmem_file_name)
            collector.report.add_command_failed(cls.__name__, command_parts)
            log.error(
                "- Failed to collect output from command `%s`, program %s not found",
                " ".join(command_parts),
                winpmem_file_name,
            )
            return

        log.info("- Collecting output from command `%s`", " ".join(command_parts))

        mem_dump_path = collector.output.path.with_name("winpmem")
        mem_dump_errors_path = mem_dump_path.with_name("winpmem.errors")

        output_base = collector.COMMAND_OUTPUT_BASE
        if collector.base:
            output_base = fsutil.join(collector.base, collector.COMMAND_OUTPUT_BASE)

        mem_dump_output_path = fsutil.join(output_base, mem_dump_path.name)
        mem_dump_errors_output_path = fsutil.join(output_base, mem_dump_errors_path.name)

        with mem_dump_path.open(mode="wb") as mem_dump_fh, mem_dump_errors_path.open(mode="wb") as mem_dump_errors_fh:
            try:
                # The shell parameter must be set to False, as otherwise the
                # output from stdout is not piped into the filehandle.
                # The check parameter must be set to False, as winpmem.exe
                # always seems to exit with an error code, even on success.
                subprocess.run(
                    bufsize=0,
                    args=command_parts,
                    stdout=mem_dump_fh,
                    stderr=mem_dump_errors_fh,
                    shell=False,
                    check=False,
                )

            except Exception:
                collector.report.add_command_failed(cls.__name__, command_parts)
                log.exception(
                    "- Failed to collect output from command `%s`",
                    " ".join(command_parts),
                )
                return

        collector.output.write_entry(mem_dump_output_path, mem_dump_path)
        collector.output.write_entry(mem_dump_errors_output_path, mem_dump_errors_path)
        collector.report.add_command_collected(cls.__name__, command_parts)
        mem_dump_path.unlink()
        mem_dump_errors_path.unlink()


@register_module("--winmem-files")
class WinMemFiles(Module):
    DESC = "Windows memory files"
    SPEC = (
        ("path", "sysvol/pagefile.sys"),
        ("path", "sysvol/hiberfil.sys"),
        ("path", "sysvol/swapfile.sys"),
        ("path", "sysvol/windows/memory.dmp"),
        ("path", "sysvol/windows/minidump"),
    )

    @classmethod
    def get_spec_additions(cls, target: Target, cli_args: argparse.Namespace) -> Iterator[tuple]:
        spec = set()

        page_key = "HKLM\\SYSTEM\\CurrentControlSet\\Control\\Session Manager\\Memory Management"
        for reg_key in target.registry.keys(page_key):
            for page_path in reg_key.value("ExistingPageFiles").value:
                spec.add(("path", target.resolve(page_path)))

        crash_key = "HKLM\\SYSTEM\\CurrentControlSet\\Control\\CrashControl"
        for reg_key in target.registry.keys(crash_key):
            spec.add(("path", target.resolve(reg_key.value("DumpFile").value)))
            spec.add(("path", target.resolve(reg_key.value("MinidumpDir").value)))

        return spec


@register_module("--cam-history")
class CamHistory(Module):
    DESC = "Capability Manager History Database"

    @classmethod
    def get_spec_additions(cls, target: Target, cli_args: argparse.Namespace) -> Iterator[tuple]:
        spec = set()

        cam_history_db_file = CamPlugin(target)._find_db()
        if cam_history_db_file and cam_history_db_file.exists():
            # Collect all files from the db path, including .db-wal and .db-shm files.
            spec.add(("path", cam_history_db_file.parent))
        return spec


@register_module("-e", "--eventlogs")
class EventLogs(Module):
    DESC = "event logs"

    @classmethod
    def get_spec_additions(cls, target: Target, cli_args: argparse.Namespace) -> Iterator[tuple]:
        spec = set()
        evt_log_paths = evt.EvtPlugin(target).get_logs(filename_glob="*.evt")
        for path in evt_log_paths:
            spec.add(("path", path))
        evtx_log_paths = evtx.EvtxPlugin(target).get_logs(filename_glob="*.evtx")
        for path in evtx_log_paths:
            spec.add(("path", path))
        return spec


@register_module("-t", "--tasks")
class Tasks(Module):
    SPEC = (
        ("path", "sysvol/windows/tasks"),
        ("path", "sysvol/windows/system32/tasks"),
        ("path", "sysvol/windows/syswow64/tasks"),
        ("path", "sysvol/windows/sysvol/domain/policies"),
        ("path", "sysvol/windows/system32/GroupPolicy/DataStore/"),
        # Task Scheduler Service transaction log
        ("path", "sysvol/SchedLgU.txt"),
        ("path", "sysvol/windows/SchedLgU.txt"),
        ("path", "sysvol/windows/tasks/SchedLgU.txt"),
        ("path", "sysvol/winnt/tasks/SchedLgU.txt"),
    )


@register_module("-ad", "--active-directory")
class ActiveDirectory(Module):
    DESC = "Active Directory data (policies, scripts, etc.)"
    SPEC = (("path", "sysvol/windows/sysvol/domain"),)

    @classmethod
    def get_spec_additions(cls, target: Target, cli_args: argparse.Namespace) -> Iterator[tuple]:
        spec = set()
        key = "HKLM\\SYSTEM\\CurrentControlSet\\Services\\Netlogon\\Parameters"
        for reg_key in target.registry.keys(key):
            try:
                spec.add(("path", reg_key.value("SysVol").value))
            except Exception:  # noqa: PERF203
                pass
        return spec


@register_module("-nt", "--ntds")
class NTDS(Module):
    SPEC = (("path", "sysvol/windows/NTDS"),)

    @classmethod
    def get_spec_additions(cls, target: Target, cli_args: argparse.Namespace) -> Iterator[tuple]:
        spec = set()

        key = "HKLM\\SYSTEM\\CurrentControlSet\\services\\NTDS\\Parameters"
        values = [
            ("path", "DSA Working Directory"),
            ("path", "DSA Database File"),
            ("path", "Database backup path"),
            ("path", "Database log files path"),
        ]
        for reg_key in target.registry.keys(key):
            for collect_type, value in values:
                path = reg_key.value(value).value
                spec.add((collect_type, path))

        return spec


@register_module("--etl")
class ETL(Module):
    DESC = "interesting ETL files"
    SPEC = (("glob", "sysvol/Windows/System32/WDI/LogFiles/*.etl"),)


@register_module("--recents")
class Recents(Module):
    DESC = "Windows recently used files artifacts"
    SPEC = (
        ("path", "AppData/Roaming/Microsoft/Windows/Recent", from_user_home),
        ("path", "AppData/Roaming/Microsoft/Office/Recent", from_user_home),
        ("glob", "AppData/Roaming/Microsoft/Windows/Start Menu/Programs/*.lnk", from_user_home),
        ("glob", "Desktop/*.lnk", from_user_home),
        ("glob", "Recent/*.lnk", from_user_home),
        ("glob", "sysvol/ProgramData/Microsoft/Windows/Start Menu/Programs/*.lnk"),
    )


@register_module("--startup")
class Startup(Module):
    DESC = "Windows Startup folder"
    SPEC = (
        ("path", "sysvol/ProgramData/Microsoft/Windows/Start Menu/Programs/Startup"),
        ("path", "AppData/Roaming/Microsoft/Windows/Start Menu/Programs/Startup", from_user_home),
    )


def recyclebin_filter(path: fsutil.TargetPath) -> bool:
    return bool(path.stat().st_size >= (10 * 1024 * 1024))  # 10MB


@register_module("--recyclebin")
@module_arg(
    "--large-files",
    action=argparse.BooleanOptionalAction,
    help="Collect files larger than 10MB in the Recycle Bin",
)
@module_arg(
    "--data-files",
    action=argparse.BooleanOptionalAction,
    help="Collect the data files in the Recycle Bin",
)
class RecycleBin(Module):
    DESC = "recycle bin metadata and data files"

    @classmethod
    def _run(cls, target: Target, cli_args: argparse.Namespace, collector: Collector) -> None:
        large_files_filter = None if cli_args.large_files else recyclebin_filter

        if large_files_filter:
            log.info("Skipping files in Recycle Bin that are larger than 10MB.")

        patterns = ["$Recycle.bin/*/$I*", "Recycler/*/INFO2", "Recycled/INFO2"]

        if cli_args.data_files is None or cli_args.data_files:
            patterns.extend(["$Recycle.Bin/$R*", "$Recycle.Bin/*/$R*", "RECYCLE*/D*"])

        with collector.file_filter(large_files_filter):
            for fs, main_mountpoint, name, mountpoints in iter_ntfs_filesystems(target):
                log.info("Acquiring recycle bin from %s as %s (%s)", fs, name, mountpoints)

                for pattern in patterns:
                    if main_mountpoint is not None:
                        pattern = fsutil.join(main_mountpoint, pattern)
                        collector.collect_glob(pattern)
                    else:
                        # In case the NTFS filesystem is not mounted, which should not occur but
                        # iter_ntfs_filesystems allows for the possibility, we fall back to raw file
                        # collection.
                        for entry in fs.path().glob(pattern):
                            if entry.is_file():
                                collector.collect_file_raw(fs, entry, name)


@register_module("--drivers")
class Drivers(Module):
    DESC = "installed drivers"
    SPEC = (("glob", "sysvol/windows/system32/drivers/*.sys"),)


@register_module("--exchange")
class Exchange(Module):
    DESC = "interesting Exchange configuration files"

    @classmethod
    def get_spec_additions(cls, target: Target, cli_args: argparse.Namespace) -> Iterator[tuple]:
        spec = set()

        key = "HKLM\\SOFTWARE\\Microsoft\\ExchangeServer"
        for reg_key in target.registry.keys(key):
            for subkey in reg_key.subkeys():
                try:
                    setup_key = subkey.subkey("Setup")
                    install_path = setup_key.value("MsiInstallPath").value
                    spec.update(
                        [
                            (
                                "path",
                                f"{install_path}\\TransportRoles\\Agents\\agents.config",
                            ),
                            (
                                "path",
                                f"{install_path}\\Logging\\Ews",
                            ),
                            (
                                "path",
                                f"{install_path}\\Logging\\CmdletInfra\\Powershell-Proxy\\Cmdlet",
                            ),
                            (
                                "path",
                                f"{install_path}\\TransportRoles\\Logs",
                            ),
                        ]
                    )
                except Exception:  # noqa: PERF203
                    pass
        return spec


@register_module("--mssql")
class MSSQL(Module):
    DESC = "MSSQL error logs"

    SPEC = (("glob", "/var/opt/mssql/log/errorlog*"),)

    @classmethod
    def get_spec_additions(cls, target: Target, cli_args: argparse.Namespace) -> Iterator[tuple[str, str]]:
        log_paths = set()

        if not target.has_function("registry"):
            return

        for reg_key in target.registry.glob_ext("HKLM\\SOFTWARE\\Microsoft\\Microsoft SQL Server\\*"):
            try:
                log_paths.add(reg_key.value("ErrorDumpDir").value)
            except Exception:
                pass

            try:
                subkey = reg_key.subkey("CPE")
                log_paths.add(subkey.value("ErrorDumpDir").value)
            except Exception:
                pass

        for log_path in log_paths:
            yield ("glob", f"{log_path}/ERRORLOG*")


@register_module("--iis")
class IIS(Module):
    DESC = "IIS logs"

    @classmethod
    def get_spec_additions(cls, target: Target, cli_args: argparse.Namespace) -> Iterator[tuple]:
        spec = {
            ("glob", "sysvol\\Windows\\System32\\LogFiles\\W3SVC*\\*.log"),
            ("glob", "sysvol\\Windows.old\\Windows\\System32\\LogFiles\\W3SVC*\\*.log"),
            ("glob", "sysvol\\inetpub\\logs\\LogFiles\\*.log"),
            ("glob", "sysvol\\inetpub\\logs\\LogFiles\\W3SVC*\\*.log"),
            ("glob", "sysvol\\Resources\\Directory\\*\\LogFiles\\Web\\W3SVC*\\*.log"),
        }
        iis_plugin = iis.IISLogsPlugin(target)
        spec.update(("path", log_path) for log_path in chain(*iis_plugin.log_dirs.values()))
        return spec


@register_module("--sharepoint")
class SharePoint(Module):
    DESC = "Windows SharePoint Server logs"

    @classmethod
    def get_spec_additions(cls, target: Target, cli_args: argparse.Namespace) -> Iterator[tuple]:
        spec = set()
        key = "HKLM\\SOFTWARE\\Microsoft\\Shared Tools\\Web Server Extensions\\*\\WSS"

        for reg_key in target.registry.glob_ext(key):
            try:
                spec.add(("path", reg_key.value("LogDir").value))
            except Exception:  # noqa: PERF203
                pass

        return spec


@register_module("--prefetch")
class Prefetch(Module):
    DESC = "Windows Prefetch files"
    SPEC = (("path", "sysvol/windows/prefetch"),)


@register_module("--appcompat")
class Appcompat(Module):
    DESC = "Windows Amcache and RecentFileCache"
    SPEC = (("path", "sysvol/windows/appcompat"),)


@register_module("--pca")
class PCA(Module):
    DESC = "Windows Program Compatibility Assistant"
    SPEC = (("path", "sysvol/windows/pca"),)


@register_module("--syscache")
class Syscache(Module):
    DESC = "Windows Syscache hive and log files"
    SPEC = (
        ("path", "sysvol/System Volume Information/Syscache.hve"),
        ("glob", "sysvol/System Volume Information/Syscache.hve.LOG*"),
    )


@register_module("--win-notifications")
class WindowsNotifications(Module):
    DESC = "Windows Push Notifications Database files."
    SPEC = (
        # Old Win7/Win10 version of the file
        ("path", "AppData/Local/Microsoft/Windows/Notifications/appdb.dat", from_user_home),
        # New version of the file
        ("path", "AppData/Local/Microsoft/Windows/Notifications/wpndatabase.db", from_user_home),
    )


@register_module("--bits")
class BITS(Module):
    DESC = "Background Intelligent Transfer Service (BITS) queue/log DB"
    SPEC = (
        # Pre-Win10 the BITS DB files are called qmgr[01].dat, in Win10 it is
        # called qmgr.db and its transaction logs edb.log and edb.log[0-2]
        # Win 2000/XP/2003 path
        # (basically: \%ALLUSERSPROFILE%\Application Data\Microsoft\...)
        ("glob", "sysvol/Documents and Settings/All Users/Application Data/Microsoft/Network/Downloader/qmgr*.dat"),
        # Win Vista and higher path
        # (basically: \%ALLUSERSPROFILE%\Microsoft\...; %ALLUSERSPROFILE% == %PROGRAMDATA%)
        ("glob", "sysvol/ProgramData/Microsoft/Network/Downloader/qmgr*.dat"),
        # Win 10 files
        ("path", "sysvol/ProgramData/Microsoft/Network/Downloader/qmgr.db"),
        ("glob", "sysvol/ProgramData/Microsoft/Network/Downloader/edb.log*"),
    )


@register_module("--wbem")
class WBEM(Module):
    DESC = "Windows WBEM (WMI) database files"
    SPEC = (("path", "sysvol/windows/system32/wbem/Repository"),)


@register_module("--dhcp")
class DHCP(Module):
    DESC = "Windows Server DHCP files"

    @classmethod
    def get_spec_additions(cls, target: Target, cli_args: argparse.Namespace) -> Iterator[tuple]:
        spec = set()
        key = "HKLM\\SYSTEM\\CurrentControlSet\\Services\\DhcpServer\\Parameters"
        for reg_key in target.registry.keys(key):
            spec.add(("path", reg_key.value("DatabasePath").value))
        return spec


@register_module("--dns")
class DNS(Module):
    DESC = "Windows Server DNS files"
    SPEC = (
        ("glob", "sysvol/windows/system32/config/netlogon.*"),
        ("path", "sysvol/windows/system32/dns"),
    )


@register_module("--win-dns-cache")
@local_module
class WinDnsClientCache(Module):
    DESC = "The contents of Windows DNS client cache"
    SPEC = (
        (
            "command",
            # Powershell.exe understands a subcommand passed as single string parameter,
            # no need to split the subcommand in parts.
            (
                ["powershell.exe", "-Command", "Get-DnsClientCache | ConvertTo-Csv -NoTypeInformation"],
                "get-dnsclientcache",
            ),
        ),
    )
    EXEC_ORDER = ExecutionOrder.BOTTOM


@register_module("--powershell")
class PowerShell(Module):
    DESC = "Windows PowerShell Artefacts"
    SPEC = (("path", "AppData/Roaming/Microsoft/Windows/PowerShell", from_user_home),)


@register_module("--thumbnail-cache")
class ThumbnailCache(Module):
    DESC = "Windows thumbnail db artifacts"
    SPEC = (("glob", "AppData/Local/Microsoft/Windows/Explorer/thumbcache_*", from_user_home),)


@register_module("--text-editor")
class TextEditor(Module):
    DESC = "text editor (un)saved tab contents"
    # Only Windows 11 notepad & Notepad++ tabs for now, but locations for other text editors may be added later.
    SPEC = (
        ("path", "AppData/Local/Packages/Microsoft.WindowsNotepad_8wekyb3d8bbwe/LocalState/TabState/", from_user_home),
        ("path", "AppData/Roaming/Notepad++/backup/", from_user_home),
    )


@register_module("--misc")
class Misc(Module):
    DESC = "miscellaneous Windows artefacts"
    SPEC = (
        ("path", "sysvol/windows/PFRO.log"),
        ("path", "sysvol/windows/setupapi.log"),
        ("path", "sysvol/windows/setupapidev.log"),
        ("glob", "sysvol/windows/inf/setupapi*.log"),
        ("glob", "sysvol/system32/logfiles/*/*.txt"),
        ("path", "sysvol/windows/system32/sru"),
        ("path", "sysvol/windows/system32/drivers/etc"),
        ("path", "sysvol/Windows/System32/WDI/LogFiles/StartupInfo"),
        ("path", "sysvol/windows/system32/GroupPolicy/DataStore/"),
        ("path", "sysvol/ProgramData/Microsoft/Group Policy/History/"),
        ("path", "AppData/Local/Microsoft/Group Policy/History/", from_user_home),
        ("glob", "sysvol/Windows/System32/LogFiles/SUM/*.mdb"),
        ("glob", "sysvol/ProgramData/USOShared/Logs/System/*.etl"),
        ("glob", "sysvol/Windows/Logs/WindowsUpdate/WindowsUpdate*.etl"),
        ("glob", "sysvol/Windows/Logs/CBS/CBS*.log"),
        # Windows Search DB
        ("path", "sysvol/ProgramData/Microsoft/Search/Data/Applications/Windows"),
        # Windows Search DB - Windows Search Database Roaming
        ("glob", "AppData/Roaming/Microsoft/Search/Data/Applications/S-1-*/*", from_user_home),
        ("path", "sysvol/Windows/SoftwareDistribution/DataStore"),
    )


@register_module("--av")
class AV(Module):
    DESC = "various antivirus logs"
    SPEC = (
        # AVG
        ("path", "sysvol/Documents and Settings/All Users/Application Data/AVG/Antivirus/log"),
        ("path", "sysvol/Documents and Settings/All Users/Application Data/AVG/Antivirus/report"),
        ("path", "sysvol/ProgramData/AVG/Antivirus/log"),
        ("path", "sysvol/ProgramData/AVG/Antivirus/report"),
        ("path", "sysvol/ProgramData/AVG/Persistent Data/Antivirus/Logs"),
        ("path", "sysvol/ProgramData/AVG/Antivirus/FileInfo2.db"),
        ("path", "sysvol/ProgramData/AVG/Antivirus/lsdb2.json"),
        # Avast
        ("path", "sysvol/Documents And Settings/All Users/Application Data/Avast Software/Avast/Log"),
        ("path", "sysvol/ProgramData/Avast Software/Avast/Log"),
        ("path", "Avast Software/Avast/Log", from_user_home),
        ("path", "sysvol/ProgramData/Avast Software/Avast/Chest/index.xml"),
        ("path", "sysvol/ProgramData/Avast Software/Persistent Data/Logs"),
        ("path", "sysvol/ProgramData/Avast Software/Icarus/Logs"),
        # Avira
        ("path", "sysvol/ProgramData/Avira/Antivirus/LOGFILES"),
        ("path", "sysvol/ProgramData/Avira/Security/Logs"),
        ("path", "sysvol/ProgramData/Avira/VPN"),
        # Bitdefender
        ("path", "sysvol/ProgramData/Bitdefender/Endpoint Security/Logs"),
        ("path", "sysvol/ProgramData/Bitdefender/Desktop/Profiles/Logs"),
        ("glob", "sysvol/Program Files*/Bitdefender*/*"),
        # ComboFix
        ("path", "sysvol/ComboFix.txt"),
        # Cybereason
        ("path", "sysvol/ProgramData/crs1/Logs"),
        ("path", "sysvol/ProgramData/apv2/Logs"),
        ("path", "sysvol/ProgramData/crb1/Logs"),
        # Cylance
        ("path", "sysvol/ProgramData/Cylance/Desktop"),
        ("path", "sysvol/ProgramData/Cylance/Optics/Log"),
        ("path", "sysvol/Program Files/Cylance/Desktop/log"),
        # ESET
        ("path", "sysvol/Documents and Settings/All Users/Application Data/ESET/ESET NOD32 Antivirus/Logs"),
        ("path", "sysvol/ProgramData/ESET/ESET NOD32 Antivirus/Logs"),
        ("path", "sysvol/ProgramData/ESET/ESET Security/Logs"),
        ("path", "sysvol/ProgramData/ESET/RemoteAdministrator/Agent/EraAgentApplicationData/Logs"),
        ("path", "sysvol/Windows/System32/config/systemprofile/AppData/Local/ESET/ESET Security/Quarantine"),
        ("path", "AppData/Local/ESET/ESET Security/Quarantine", from_user_home),
        # Emsisoft
        ("glob", "sysvol/ProgramData/Emsisoft/Reports/scan*.txt"),
        # F-Secure
        ("path", "sysvol/ProgramData/F-Secure/Log"),
        ("path", "AppData/Local/F-Secure/Log", from_user_home),
        ("path", "sysvol/ProgramData/F-Secure/Antivirus/ScheduledScanReports"),
        # HitmanPro
        ("path", "sysvol/ProgramData/HitmanPro/Logs"),
        ("path", "sysvol/ProgramData/HitmanPro.Alert/Logs"),
        ("path", "sysvol/ProgramData/HitmanPro.Alert/excalibur.db"),
        ("path", "sysvol/ProgramData/HitmanPro/Quarantine"),
        # Malwarebytes
        ("glob", "sysvol/ProgramData/Malwarebytes/Malwarebytes Anti-Malware/Logs/mbam-log-*.xml"),
        ("glob", "sysvol/ProgramData/Malwarebytes/MBAMService/logs/mbamservice.log*"),
        ("path", "AppData/Roaming/Malwarebytes/Malwarebytes Anti-Malware/Logs", from_user_home),
        ("path", "sysvol/ProgramData/Malwarebytes/MBAMService/ScanResults"),
        # McAfee
        ("path", "Application Data/McAfee/DesktopProtection", from_user_home),
        ("path", "sysvol/ProgramData/McAfee/DesktopProtection"),
        ("path", "sysvol/ProgramData/McAfee/Endpoint Security/ATP"),
        ("path", "sysvol/ProgramData/McAfee/Endpoint Security/Logs"),
        ("path", "sysvol/ProgramData/McAfee/Endpoint Security/Logs_Old"),
        ("path", "sysvol/ProgramData/Mcafee/VirusScan"),
        ("path", "sysvol/ProgramData/McAfee/MSC/Logs"),
        ("path", "sysvol/ProgramData/McAfee/Agent/AgentEvents"),
        ("path", "sysvol/ProgramData/McAfee/Agent/logs"),
        ("path", "sysvol/ProgramData/McAfee/datreputation/Logs"),
        ("path", "sysvol/ProgramData/Mcafee/Managed/VirusScan/Logs"),
        ("path", "sysvol/Documents and Settings/All Users/Application Data/McAfee/Common Framework/AgentEvents"),
        ("path", "sysvol/Documents and Settings/All Users/Application Data/McAfee/MCLOGS/SAE"),
        ("path", "sysvol/Documents and Settings/All Users/Application Data/McAfee/datreputation/Logs"),
        ("path", "sysvol/Documents and Settings/All Users/Application Data/McAfee/Managed/VirusScan/Logs"),
        ("path", "sysvol/Program Files (x86)/McAfee/DLP/WCF Service/Log"),
        # McAfee ePO
        ("path", "sysvol/Program Files (x86)/McAfee/ePolicy Orchestrator/Apache2/Logs"),
        ("path", "sysvol/Program Files (x86)/McAfee/ePolicy Orchestrator/DB/Events"),
        ("path", "sysvol/Program Files (x86)/McAfee/ePolicy Orchestrator/DB/Events/Debug"),
        ("path", "sysvol/Program Files (x86)/McAfee/ePolicy Orchestrator/Server/Logs"),
        # RogueKiller
        ("glob", "sysvol/ProgramData/RogueKiller/logs/AdliceReport_*.json"),
        # SUPERAntiSpyware
        ("path", "AppData/Roaming/SUPERAntiSpyware/Logs", from_user_home),
        # SecureAge
        ("path", "sysvol/ProgramData/SecureAge Technology/SecureAge/log"),
        # SentinelOne
        ("path", "sysvol/programdata/sentinel/logs"),
        # Sophos
        ("glob", "sysvol/Documents and Settings/All Users/Application Data/Sophos/Sophos */Logs"),
        ("glob", "sysvol/ProgramData/Sophos/Sophos */Logs"),
        ("path", "sysvol/ProgramData/Sophos/Logs"),
        # Symantec
        (
            "path",
            "sysvol/Documents and Settings/All Users/Application Data/Symantec/Symantec Endpoint Protection/Logs/AV",
        ),
        ("glob", "sysvol/ProgramData/Symantec/Symantec Endpoint Protection/*/Data/Logs"),
        ("path", "AppData/Local/Symantec/Symantec Endpoint Protection/Logs", from_user_home),
        ("path", "sysvol/Windows/System32/winevt/logs/Symantec Endpoint Protection Client.evtx"),
        ("glob", "sysvol/ProgramData/Symantec/Symantec Endpoint Protection/*/Data/CmnClnt/ccSubSDK"),
        ("glob", "sysvol/ProgramData/Symantec/Symantec Endpoint Protection/*/Data/registrationInfo.xml"),
        # TotalAV
        ("glob", "sysvol/Program Files*/TotalAV/logs"),
        ("path", "sysvol/ProgramData/TotalAV/logs"),
        # Trendmicro
        ("glob", "sysvol/Program Files*/Trend Micro"),
        ("path", "sysvol/ProgramData/Trend Micro"),
        # VIPRE
        ("path", "sysvol/ProgramData/VIPRE Business Agent/Logs"),
        ("path", "AppData/Roaming/VIPRE Business", from_user_home),
        ("path", "AppData/Roaming/GFI Software/AntiMalware/Logs", from_user_home),
        ("path", "AppData/Roaming/Sunbelt Software/AntiMalware/Logs", from_user_home),
        # Webroot
        ("path", "sysvol/ProgramData/WRData/WRLog.log"),
        # Microsoft Windows Defender
        ("path", "sysvol/ProgramData/Microsoft/Microsoft AntiMalware/Support"),
        ("glob", "sysvol/Windows/System32/winevt/Logs/Microsoft-Windows-Windows Defender*.evtx"),
        ("path", "sysvol/ProgramData/Microsoft/Windows Defender/Support"),
        ("path", "sysvol/ProgramData/Microsoft/Windows Defender/Scans/History/Service/DetectionHistory"),
        ("path", "sysvol/Windows/Temp/MpCmdRun.log"),
        ("path", "sysvol/Windows.old/Windows/Temp/MpCmdRun.log"),
        ("path", "sysvol/ProgramData/Microsoft/Windows Defender/Scans/History/Service/Detection.log"),
        # Microsoft Safety Scanner
        ("path", "sysvol/Windows/Debug/msert.log"),
    )


@register_module("--quarantined")
class QuarantinedFiles(Module):
    DESC = "files quarantined by various antivirus products"
    SPEC = (
        # Microsoft Defender
        # https://knez.github.io/posts/how-to-extract-quarantine-files-from-windows-defender/
        ("path", "sysvol/ProgramData/Microsoft/Windows Defender/Quarantine"),
        # Symantec Endpoint Protection
        (
            "path",
            "sysvol/Documents and Settings/All Users/Application Data/Symantec/Symantec Endpoint Protection/Quarantine",
        ),
        ("glob", "sysvol/ProgramData/Symantec/Symantec Endpoint Protection/*/Data/Quarantine"),
        # Trend Micro
        # https://secret.inf.ufpr.br/papers/marcus_av_handson.pdf
        ("path", "sysvol/ProgramData/Trend Micro/AMSP/quarantine"),
        # McAfee
        ("path", "sysvol/Quarantine"),
        ("path", "sysvol/ProgramData/McAfee/VirusScan/Quarantine"),
        # Sophos
        ("glob", "sysvol/ProgramData/Sophos/Sophos/*/Quarantine"),
        ("glob", "sysvol/ProgramData/Sophos/Sophos */INFECTED"),
        ("path", "sysvol/ProgramData/Sophos/Safestore"),
        # HitmanPRO
        ("path", "sysvol/ProgramData/HitmanPro/Quarantine"),
    )


@register_module("--edr")
class EDR(Module):
    DESC = "various Endpoint Detection and Response (EDR) logs"
    SPEC = (
        # Carbon Black
        ("path", "sysvol/ProgramData/CarbonBlack/Logs"),
    )


@register_module("--history")
class History(Module):
    DESC = "browser history from IE, Edge, Firefox, and Chrome"

    class DirCombinations(NamedTuple):
        root_dirs: list[str]
        dir_extensions: list[str]
        history_files: list[str]

    COMMON_DIR_COMBINATIONS = (
        DirCombinations(
            [
                # Chromium - RHEL/Ubuntu - DNF/apt
                ".config/chromium",
                # Chrome - RHEL/Ubuntu - DNF
                ".config/google-chrome",
                # Edge - RHEL/Ubuntu - DNF/apt
                ".config/microsoft-edge",
                # Chrome - RHEL/Ubuntu - Flatpak
                ".var/app/com.google.Chrome/config/google-chrome",
                # Edge - RHEL/Ubuntu - Flatpak
                ".var/app/com.microsoft.Edge/config/microsoft-edge",
                # Chromium - RHEL/Ubuntu - Flatpak
                ".var/app/org.chromium.Chromium/config/chromium",
                # Chrome
                "AppData/Local/Google/Chrom*/User Data",
                # Edge
                "AppData/Local/Microsoft/Edge/User Data",
                "Library/Application Support/Microsoft Edge",
                "Local Settings/Application Data/Microsoft/Edge/User Data",
                # Chrome - Legacy
                "Library/Application Support/Chromium",
                "Library/Application Support/Google/Chrome",
                "Local Settings/Application Data/Google/Chrom*/User Data",
                # Chromium - RHEL/Ubuntu - snap
                "snap/chromium/common/chromium",
                # Brave - Windows
                "AppData/Local/BraveSoftware/Brave-Browser/User Data",
                "AppData/Roaming/BraveSoftware/Brave-Browser/User Data",
                # Brave - Linux
                ".config/BraveSoftware",
                # Brave - MacOS
                "Library/Application Support/BraveSoftware",
            ],
            ["*", "Snapshots/*/*"],
            [
                "Archived History",
                "Bookmarks",
                "Cookies*",
                "Network",
                "Current Session",
                "Current Tabs",
                "Extension Cookies",
                "Favicons",
                "History",
                "Last Session",
                "Last Tabs",
                "Login Data",
                "Login Data For Account",
                "Media History",
                "Shortcuts",
                "Snapshots",
                "Top Sites",
                "Web Data",
            ],
        ),
    )

    SPEC = (
        # IE
        ("path", "AppData/Local/Microsoft/Internet Explorer/Recovery", from_user_home),
        ("path", "AppData/Local/Microsoft/Windows/INetCookies", from_user_home),
        ("glob", "AppData/Local/Microsoft/Windows/WebCache/*.dat", from_user_home),
        # IE - index.dat
        ("path", "Cookies/index.dat", from_user_home),
        ("path", "Local Settings/History/History.IE5/index.dat", from_user_home),
        ("glob", "Local Settings/History/History.IE5/MSHist*/index.dat", from_user_home),
        ("path", "Local Settings/Temporary Internet Files/Content.IE5/index.dat", from_user_home),
        ("path", "Local Settings/Application Data/Microsoft/Feeds Cache/index.dat", from_user_home),
        ("path", "AppData/Local/Microsoft/Windows/History/History.IE5/index.dat", from_user_home),
        ("glob", "AppData/Local/Microsoft/Windows/History/History.IE5/MSHist*/index.dat", from_user_home),
        ("path", "AppData/Local/Microsoft/Windows/History/Low/History.IE5/index.dat", from_user_home),
        ("glob", "AppData/Local/Microsoft/Windows/History/Low/History.IE5/MSHist*/index.dat", from_user_home),
        ("path", "AppData/Local/Microsoft/Windows/Temporary Internet Files/Content.IE5/index.dat", from_user_home),
        ("path", "AppData/Local/Microsoft/Windows/Temporary Internet Files/Low/Content.IE5/index.dat", from_user_home),
        ("path", "AppData/Roaming/Microsoft/Windows/Cookies/index.dat", from_user_home),
        ("path", "AppData/Roaming/Microsoft/Windows/Cookies/Low/index.dat", from_user_home),
        ("path", "AppData/Roaming/Microsoft/Windows/IEDownloadHistory/index.dat", from_user_home),
        # Firefox - Windows
        ("glob", "AppData/Local/Mozilla/Firefox/Profiles/*/*.sqlite*", from_user_home),
        ("glob", "AppData/Roaming/Mozilla/Firefox/Profiles/*/*.sqlite*", from_user_home),
        ("glob", "Application Data/Mozilla/Firefox/Profiles/*/*.sqlite*", from_user_home),
        # Firefox - macOS
        ("glob", "/Users/*/Library/Application Support/Firefox/Profiles/*/*.sqlite*"),
        # Firefox - RHEL/Ubuntu - Flatpak
        ("glob", ".var/app/org.mozilla.firefox/.mozilla/firefox/*/*.sqlite*", from_user_home),
        # Firefox - RHEL/Ubuntu - DNF/apt
        ("glob", ".mozilla/firefox/*/*.sqlite*", from_user_home),
        # Firefox - RHEL/Ubuntu - snap
        ("glob", "snap/firefox/common/.mozilla/firefox/*/*.sqlite*", from_user_home),
        # Brave - Ubuntu - snap
        ("glob", "snap/brave/[0-9]*/.config/BraveSoftware/**", from_user_home),
        # Safari - macOS
        ("path", "Library/Safari/Bookmarks.plist", from_user_home),
        ("path", "Library/Safari/Downloads.plist", from_user_home),
        ("path", "Library/Safari/Extensions/Extensions.plist", from_user_home),
        ("glob", "Library/Safari/History.*", from_user_home),
        ("path", "Library/Safari/LastSession.plist", from_user_home),
        ("path", "Library/Caches/com.apple.Safari/Cache.db", from_user_home),
    )

    @classmethod
    def get_spec_additions(cls, target: Target, cli_args: argparse.Namespace) -> Iterator[tuple]:
        spec = set()
        for root_dirs, extension_dirs, history_files in cls.COMMON_DIR_COMBINATIONS:
            for root_dir, extension_dir, history_file in product(root_dirs, extension_dirs, history_files):
                full_path = f"{root_dir}/{extension_dir}/{history_file}"
                search_type = "glob" if "*" in full_path else "path"

                spec.add((search_type, full_path, from_user_home))

        return spec


@register_module("--remoteaccess")
class RemoteAccess(Module):
    DESC = "common remote access tools' log files"
    SPEC = (
        # teamviewer - Windows
        ("glob", "sysvol/Program Files/TeamViewer/*.log"),
        ("path", "sysvol/Program Files/TeamViewer/Connections_incoming.txt"),
        ("glob", "sysvol/Program Files (x86)/TeamViewer/*.log"),
        ("path", "sysvol/Program Files (x86)/TeamViewer/Connections_incoming.txt"),
        ("glob", "AppData/Roaming/TeamViewer/*.log", from_user_home),
        ("path", "AppData/Roaming/TeamViewer/Connections.txt", from_user_home),
        # teamviewer - Mac + Linux
        ("glob", "/var/log/teamviewer*/*.log"),
        ("glob", "Library/Logs/TeamViewer/*.log", from_user_home),
        # anydesk - Windows
        ("path", "sysvol/ProgramData/AnyDesk"),
        ("path", "AppData/Roaming/AnyDesk", from_user_home),
        # anydesk - Mac + Linux
        ("glob", ".anydesk*/*", from_user_home),
        ("path", "/var/log/anydesk.trace"),
        # RustDesk - Windows
        ("path", "AppData/Roaming/RustDesk/log/", from_user_home),
        # RustDesk - Mac + Linux
        ("path", ".local/share/logs/RustDesk/", from_user_home),
        ("path", "/var/log/RustDesk/"),
        ("path", "Library/Logs/RustDesk/", from_user_home),
        # zoho
        ("path", "sysvol/ProgramData/ZohoMeeting/log"),
        ("path", "AppData/Local/ZohoMeeting/log", from_user_home),
        # realvnc
        ("path", "sysvol/ProgramData/RealVNC-Service/vncserver.log"),
        ("path", "AppData/Local/RealVNC/vncserver.log", from_user_home),
        # tightvnc
        ("path", "sysvol/ProgramData/TightVNC/Server/Logs"),
        # Remote desktop cache files
        ("path", "AppData/Local/Microsoft/Terminal Server Client/Cache", from_user_home),
        # Splashtop
        ("path", "sysvol/ProgramData/Splashtop/Temp/log"),
        ("path", "sysvol/Program Files (x86)/Splashtop/Splashtop Remote/Server/log"),
    )


@register_module("--webhosting")
class WebHosting(Module):
    DESC = "Web hosting software log files"
    SPEC = (
        # cPanel
        ("path", "/usr/local/cpanel/logs"),
        ("path", ".lastlogin", from_user_home),
    )


@register_module("--wer")
class WER(Module):
    DESC = "WER (Windows Error Reporting) related files"

    @classmethod
    def get_spec_additions(cls, target: Target, cli_args: argparse.Namespace) -> Iterator[tuple]:
        spec = set()

        for wer_dir in itertools.chain(
            ["sysvol/ProgramData/Microsoft/Windows/WER"],
            from_user_home(target, "AppData/Local/Microsoft/Windows/WER"),
        ):
            for path in target.fs.path(wer_dir).rglob("*"):
                if not path.is_file():
                    continue

                if path.stat().st_size >= (1024 * 1024 * 1024):  # 1GB
                    log.debug("Skipping WER file because it exceeds 1GB: %s", path)
                    continue

                spec.add(("path", path))

        return spec


@register_module("--etc")
class Etc(Module):
    SPEC = (
        # In OS-X /etc is a symlink to /private/etc. To prevent collecting
        # duplicates, we only use the /etc directory here.
        ("path", "/etc"),
        ("path", "/usr/local/etc"),
    )


@register_module("--boot")
class Boot(Module):
    SPEC = (
        ("glob", "/boot/config*"),
        ("glob", "/boot/efi*"),
        ("glob", "/boot/grub*"),
        ("glob", "/boot/init*"),
        ("glob", "/boot/system*"),
        # Proxmox specific file
        ("glob", "/boot/pve*"),
    )


def private_key_filter(path: fsutil.TargetPath) -> bool:
    if path.is_file() and not path.is_symlink():
        with path.open("rt") as file:
            return "PRIVATE KEY" in file.readline()
    return False


@register_module("--home")
class Home(Module):
    SPEC = (
        # Catches most shell related configuration files
        ("glob", ".*[akz]sh*", from_user_home),
        ("glob", "*/.*[akz]sh*", from_user_home),
        # Added to catch any shell related configuration file not caught with the above glob
        ("glob", ".*history", from_user_home),
        ("glob", "*/.*history", from_user_home),
        ("glob", ".*rc", from_user_home),
        ("glob", "*/.*rc", from_user_home),
        ("glob", ".*_logout", from_user_home),
        ("glob", "*/.*_logout", from_user_home),
        # Miscellaneous configuration files
        ("path", ".config", from_user_home),
        ("glob", "*/.config", from_user_home),
        ("path", ".wget-hsts", from_user_home),
        ("glob", "*/.wget-hsts", from_user_home),
        ("path", ".gitconfig", from_user_home),
        ("glob", "*/.gitconfig", from_user_home),
        ("path", ".selected_editor", from_user_home),
        ("glob", "*/.selected_editor", from_user_home),
        ("path", ".viminfo", from_user_home),
        ("glob", "*/.viminfo", from_user_home),
        ("path", ".lesshist", from_user_home),
        ("glob", "*/.lesshist", from_user_home),
        ("path", ".profile", from_user_home),
        ("glob", "*/.profile", from_user_home),
        # OS-X home (aka /Users)
        ("glob", ".bash_sessions/*", from_user_home),
        ("glob", "Library/LaunchAgents/*", from_user_home),
        ("glob", "Library/Logs/*", from_user_home),
        ("glob", "Preferences/*", from_user_home),
        ("glob", "Library/Preferences/*", from_user_home),
    )


@register_module("--ssh")
@module_arg("--private-keys", action=argparse.BooleanOptionalAction, help="Add any private keys")
class SSH(Module):
    SPEC = (
        ("glob", ".ssh/*", from_user_home),
        ("glob", "/etc/ssh/*"),
        ("glob", "sysvol/ProgramData/ssh/*"),
    )

    @classmethod
    def run(cls, target: Target, cli_args: argparse.Namespace, collector: Collector) -> None:
        # Acquire SSH configuration in sshd directories

        filter = None if cli_args.private_keys else private_key_filter

        if filter:
            log.info("Executing SSH without --private-keys, skipping private keys.")

        with collector.file_filter(filter):
            super().run(target, cli_args, collector)


@register_module("--docker")
class Docker(Module):
    DESC = "various Docker logs and configuration files"
    SPEC = (
        # Container log files
        ("glob", "/var/lib/docker/containers/*/*-json.log"),
        ("glob", "/var/lib/docker/containers/*/*.json"),
        ("glob", "/var/lib/docker/containers/*/hostname"),
        # Linux daemon configs
        ("path", "/etc/docker/daemon.json"),
        ("path", "/var/snap/docker/current/config/daemon.json"),
        # Windows daemon configs
        ("path", "sysvol/ProgramData/docker/config/daemon.json"),
        # User-specific config files (MacOS/Linux/Windows)
        ("path", ".docker/daemon.json", from_user_home),
        # Repositories
        ("path", "/var/lib/docker/image/overlay2/repositories.json"),
    )


@register_module("--var")
class Var(Module):
    SPEC = (
        # In OS-X /var is a symlink to /private/var. To prevent collecting
        # duplicates, we only use the /var directory here.
        ("path", "/var/log"),
        ("path", "/var/spool/at"),
        ("path", "/var/spool/cron"),
        ("path", "/var/spool/anacron"),
        ("path", "/var/lib/dpkg/status"),
        ("path", "/var/lib/rpm"),
        ("path", "/var/db"),
        ("path", "/var/audit"),
        ("path", "/var/cron"),
        ("path", "/var/run"),
        # Proxmox specific files
        ("path", "/var/lib/pve-cluster"),
        ("path", "/var/lib/pve-firewall"),
        ("path", "/var/lib/pve-manager"),
        # some OS-X specific files
        ("path", "/private/var/at"),
        ("path", "/private/var/db/diagnostics"),
        ("path", "/private/var/db/uuidtext"),
        ("path", "/private/var/vm/sleepimage"),
        ("glob", "/private/var/vm/swapfile*"),
        ("glob", "/private/var/folders/*/*/0/com.apple.notificationcenter/*/*"),
        # user specific cron on OS-X
        ("path", "/usr/lib/cron"),
    )


@register_module("--bsd")
class BSD(Module):
    SPEC = (
        ("path", "/bin/freebsd-version"),
        ("path", "/usr/ports"),
    )


@register_module("--applications")
class Applications(Module):
    SPEC = (
        ("path", "/usr/share/applications"),
        ("path", "/usr/local/share/applications"),
        ("path", "/var/lib/snapd/desktop/applications"),
        ("path", "/var/lib/flatpak/exports/share/applications"),
        ("path", ".local/share/applications", from_user_home),
    )


@register_module("--network")
class Network(Module):
    SPEC = (
        ("path", "/etc/systemd/network"),
        ("path", "/run/systemd/network"),
        ("path", "/usr/lib/systemd/network"),
        ("path", "/usr/local/lib/systemd/network"),
        ("path", "/etc/NetworkManager/system-connections"),
        ("path", "/usr/lib/NetworkManager/system-connections"),
        ("path", "/run/NetworkManager/system-connections"),
    )


@register_module("--macos")
class MacOS(Module):
    DESC = "macOS / OSX specific files and directories"
    SPEC = (
        # filesystem events
        ("path", "/.fseventsd"),
        # kernel extensions
        ("path", "/Library/Extensions"),
        ("path", "/System/Library/Extensions"),
        # logs
        ("path", "/Library/Logs"),
        # autorun locations
        ("path", "/Library/LaunchAgents"),
        ("path", "/Library/LaunchDaemons"),
        ("path", "/Library/StartupItems"),
        ("path", "/System/Library/LaunchAgents"),
        ("path", "/System/Library/LaunchDaemons"),
        ("path", "/System/Library/StartupItems"),
        # installed software
        ("path", "/Library/Receipts/InstallHistory.plist"),
        ("path", "/System/Library/CoreServices/SystemVersion.plist"),
        # system preferences
        ("path", "/Library/Preferences"),
        # DHCP settings
        ("path", "/private/var/db/dhcpclient/leases"),
    )


@register_module("--macos-applications-info")
class MacOSApplicationsInfo(Module):
    DESC = "macOS / OSX info.plist from all installed applications"
    SPEC = (
        ("glob", "/Applications/*/Contents/Info.plist"),
        ("glob", "Applications/*/Contents/Info.plist", from_user_home),
    )


@register_module("--bootbanks")
class Bootbanks(Module):
    DESC = "ESXi bootbanks"

    @classmethod
    def _run(cls, target: Target, cli_args: argparse.Namespace, collector: Collector) -> None:
        # Both ESXi 6 and 7 compatible
        boot_dirs = {
            "boot": "BOOT",
            "bootbank": "BOOTBANK1",
            "altbootbank": "BOOTBANK2",
        }
        boot_fs = []  # List of tuples of bootbank paths and volume names

        for boot_dir, boot_vol in boot_dirs.items():
            dir_path = target.fs.path(boot_dir)
            if dir_path.is_symlink() and dir_path.exists():
                dst = dir_path.readlink()
                boot_fs.append((dst, boot_vol))

        for _, mountpoint, uuid, _ in iter_esxi_filesystems(target):
            for bootbank_path, boot_vol in boot_fs:
                # samefile fails on python 3.10 for string paths (https://github.com/fox-it/dissect.target/issues/1289)
                if bootbank_path.samefile(target.fs.path(mountpoint)):
                    log.info("Acquiring %s (%s)", mountpoint, boot_vol)
                    mountpoint_len = len(mountpoint)
                    base = f"fs/{uuid}:{boot_vol}"
                    for path in target.fs.path(mountpoint).rglob("*"):
                        outpath = path.as_posix()[mountpoint_len:]
                        collector.collect_path(path, outpath=outpath, base=base)
                    break


@register_module("--esxi")
class ESXi(Module):
    DESC = "ESXi interesting files"
    SPEC = (
        ("path", "/scratch/log"),
        ("path", "/locker/packages/var"),
        # ESXi 7
        ("path", "/scratch/cache"),
        ("path", "/scratch/vmkdump"),
        # ESXi 6
        ("path", "/scratch/vmware"),
    )


@register_module("--vmfs")
class VMFS(Module):
    DESC = "ESXi VMFS metadata files"

    @classmethod
    def _run(cls, target: Target, cli_args: argparse.Namespace, collector: Collector) -> None:
        for fs, mountpoint, uuid, name in iter_esxi_filesystems(target):
            if fs.__type__ != "vmfs":
                continue

            log.info("Acquiring %s (%s)", mountpoint, name)
            mountpoint_len = len(mountpoint)
            base = f"fs/{uuid}:{name}"
            for path in target.fs.path(mountpoint).glob("*.sf"):
                outpath = path.as_posix()[mountpoint_len:]
                collector.collect_path(path, outpath=outpath, base=base)


@register_module("--activities-cache")
class ActivitiesCache(Module):
    DESC = "user's activities caches"
    SPEC = (("path", "AppData/Local/ConnectedDevicesPlatform", from_user_home),)


@register_module("--hashes")
@module_arg(
    "--hash-func",
    action="append",
    type=HashFunc,
    choices=[h.value for h in HashFunc],
    help="Hash function to use",
)
@module_arg("--dir-to-hash", action="append", help="Hash only files in a provided directory")
@module_arg("--ext-to-hash", action="append", help="Hash only files with the extensions provided")
@module_arg("--glob-to-hash", action="append", help="Hash only files that match provided glob")
class FileHashes(Module):
    DESC = "file hashes"

    DEFAULT_HASH_FUNCS = (HashFunc.MD5, HashFunc.SHA1, HashFunc.SHA256)
    DEFAULT_EXTENSIONS = (
        "bat",
        "cmd",
        "com",
        "dll",
        "exe",
        "installlog",
        "installutil",
        "js",
        "lnk",
        "ps1",
        "sys",
        "tlb",
        "vbs",
    )
    DEFAULT_PATHS = ("sysvol/Windows/",)

    MAX_FILE_SIZE_BYTES = 100 * 1024 * 1024  # 100MB

    DEFAULT_FILE_FILTERS = (
        functools.partial(filter_out_by_path_match, re_pattern="^/(sysvol/)?Windows/WinSxS/"),
        functools.partial(filter_out_huge_files, max_size_bytes=MAX_FILE_SIZE_BYTES),
        functools.partial(filter_out_by_value_match, value=b"MZ", offsets=[0, 3]),
    )

    @classmethod
    def run(cls, target: Target, cli_args: argparse.Namespace, collector: Collector) -> None:
        log.info("*** Acquiring file hashes")

        specs = cls.get_specs(cli_args)

        with collector.bind_module(cls):
            start = time.time()

            path_hashes = collect_hashes(target, specs, path_filters=cls.DEFAULT_FILE_FILTERS)
            rows_count, csv_compressed_bytes = serialize_into_csv(path_hashes, compress=True)

            collector.write_bytes(
                f"{collector.base}/{collector.METADATA_BASE}/file-hashes.csv.gz",
                csv_compressed_bytes,
            )
            log.info("Hashing is done, %s files processed in %.2f secs", rows_count, (time.time() - start))

    @classmethod
    def get_specs(cls, cli_args: argparse.Namespace) -> Iterator[tuple]:
        path_selectors = []

        extensions = cli_args.ext_to_hash if cli_args.ext_to_hash else cls.DEFAULT_EXTENSIONS

        if cli_args.dir_to_hash or cli_args.glob_to_hash:
            if cli_args.glob_to_hash:
                path_selectors.extend([("glob", glob) for glob in cli_args.glob_to_hash])

            if cli_args.dir_to_hash:
                path_selectors.extend([("path", (dir_path, extensions)) for dir_path in cli_args.dir_to_hash])

        else:
            path_selectors.extend([("path", (dir_path, extensions)) for dir_path in cls.DEFAULT_PATHS])

        hash_funcs = cli_args.hash_func if cli_args.hash_func else cls.DEFAULT_HASH_FUNCS

        return [(path_selector, hash_funcs) for path_selector in path_selectors]


@register_module("--handles")
@module_arg(
    "--handle-types",
    action="extend",
    help="Collect only specified handle types",
    type=NamedObjectType,
    choices=[h.value for h in NamedObjectType],
    nargs="*",
)
@local_module
class OpenHandles(Module):
    DESC = "Open handles"

    @classmethod
    def run(cls, target: Target, cli_args: argparse.Namespace, collector: Collector) -> None:
        if sys.platform != "win32":
            log.error("Open Handles plugin can only run on Windows systems! Skipping...")
            return

        from acquire.dynamic.windows.collect import collect_open_handles  # noqa: PLC0415
        from acquire.dynamic.windows.handles import serialize_handles_into_csv  # noqa: PLC0415

        log.info("*** Acquiring open handles")

        handle_types = cli_args.handle_types

        with collector.bind_module(cls):
            handles = collect_open_handles(handle_types)
            csv_compressed_handles = serialize_handles_into_csv(handles)

            collector.write_bytes(
                f"{collector.base}/{collector.METADATA_BASE}/open_handles.csv.gz",
                csv_compressed_handles,
            )
            log.info("Collecting open handles is done.")


@register_module("--dpapi")
class DPAPI(Module):
    SPEC = (
        ("path", "sysvol/Windows/System32/Microsoft/Protect"),
        ("path", "AppData/Roaming/Microsoft/Protect", from_user_home),
        ("path", "Application Data/Microsoft/Protect", from_user_home),
    )


def print_disks_overview(target: Target) -> None:
    log.info("// Disks")
    try:
        for disk in target.disks:
            log.info("%s", disk)
            if not disk.vs:
                continue

            for volume in disk.vs.volumes:
                log.info("- %s", volume)
    except Exception:
        log.error("Failed to iterate disks")  # noqa: TRY400
    log.info("")


def print_volumes_overview(target: Target) -> None:
    log.info("// Volumes")
    try:
        for volume in target.volumes:
            log.info("%s", volume)
    except Exception:
        log.error("Failed to iterate volumes")  # noqa: TRY400
    log.info("")


def print_acquire_warning(target: Target) -> None:
    if target.os != "windows":
        log.warning("========================================== WARNING ==========================================")
        log.warning("")
        log.warning(
            "The support for operating system '%s' is experimental. Some artifacts may not yet be included and some ",
            target.os,
        )
        log.warning("features may not work as expected. Please notify upstream for any missing artifacts or features.")
        log.warning("")
        log.warning("========================================== WARNING ==========================================")


def _get_modules_for_profile(
    target: Target,
    profile_name: str,
    profiles: dict[str, dict[str, list[type[Module]]]],
    err_msg: str,
) -> dict[str, type[Module]]:
    if profile_name == "none":
        return {}

    if (profile_os := profiles.get(profile_name)) is None:
        log.error("No profile found named %s", profile_name)
        return {}

    if (profile := profile_os.get(target.os)) is None:
        for os in target.os_tree():
            if profile := profile_os.get(os):
                log.info(
                    "No collection set for OS %r with profile %r, using the one for OS %r instead",
                    target.os,
                    profile_name,
                    os,
                )
                break

    if not profile:
        log.error(err_msg, target.os, profile_name)
        return {}

    selected_modules = {}

    for mod in profile:
        selected_modules[mod.__modname__] = mod

    return selected_modules


def acquire_target(target: Target, args: argparse.Namespace, output_ts: str | None = None) -> list[str | Path]:
    acquire_gui = GUI()
    files = []
    output_ts = output_ts or get_utc_now_str()
    if args.log_to_dir:
        log_file = args.log_path.joinpath(format_output_name("Unknown", output_ts, "log"))
        # This will also rename the log file on disk, which was opened in main(), if the name is different
        reconfigure_log_file(log, log_file, delay=True)
    else:
        log_file = args.log_path

    skip_list = set()
    if log_file:
        files.append(log_file)
        if target.path.name == "local":
            skip_list.add(normalize_path(target, log_file, resolve_parents=True, preserve_case=False))

    print_disks_overview(target)
    print_volumes_overview(target)

    if not target._os_plugin:
        log.error("Error: Unable to detect OS")
        return files

    hostname = ""
    try:
        hostname = target.hostname
    except Exception:
        log.exception("Failed to get hostname")

    version = None
    try:
        version = target.version
    except Exception:
        log.exception("Failed to detect OS version")

    if version is None:
        os_plugin_name = target._os_plugin.__name__.lower()
        version = f"{target.os} ({os_plugin_name})"

    log.info("Target name: %s", target.name)
    log.info("Hostname: %s", hostname)
    log.info("OS: %s", version)
    log.info("")

    print_acquire_warning(target)

    modules_selected = {}
    modules_disabled = []
    modules_successful = []
    modules_failed = {}
    for name, mod in MODULES.items():
        name_slug = name.lower()
        # check if module was set in the arguments provided
        if (mod_arg := getattr(args, name_slug)) is True:
            modules_selected[name] = mod
        elif mod_arg is False:
            modules_disabled.append(name)

    profile = args.profile

    # Set profile to default if no profile, modules, files, directories or globes were selected
    if not profile and not modules_selected and not args.path and not args.glob:
        log.info("Using default collection profile")
        profile = "default"
        log.info("")

    normal_modules = _get_modules_for_profile(
        target, profile, PROFILES, "No collection set for OS '%s' with profile '%s'"
    )
    modules_selected.update(normal_modules)

    if not (volatile_profile := args.volatile_profile):
        volatile_profile = "none"

    volatile_modules = _get_modules_for_profile(
        target, volatile_profile, VOLATILE, "No collection set for OS '%s' with volatile profile '%s'"
    )
    modules_selected.update(volatile_modules)

    # Filter modules that are explicitly disabled
    for name in modules_disabled:
        modules_selected.pop(name, None)

    if not modules_selected:
        log.warning("NO modules selected!")
    else:
        log.info("Modules selected: %s", ", ".join(sorted(modules_selected)))

    local_only_modules = {name: module for name, module in modules_selected.items() if hasattr(module, "__local__")}
    if target.path.name != "local" and local_only_modules:
        for module in local_only_modules.values():
            modules_failed[module.__name__] = "Not running on a local target"
        log.error(
            "Can not use local-only modules with non-local targets. Skipping: %s",
            " ".join(sorted(local_only_modules.keys())),
        )
        log.info("")
        # Remove local-only modules from the modules list
        modules_selected = dict(modules_selected.items() - local_only_modules.items())

    log_file_handler = get_file_handler(log)
    # Prepare log file and output file names
    if log_file_handler and args.log_to_dir:
        log_file = format_output_name(target.name, output_ts, "log")
        # This will also rename the log file on disk, which was opened and written previously.
        log_file_handler.set_filename(log_file)
        log_path = Path(log_file_handler.baseFilename).resolve()
        log.info("Logging to file %s", log_path)
        files = [log_file_handler.baseFilename]
        if target.path.name == "local":
            skip_list = {normalize_path(target, log_path, resolve_parents=True, preserve_case=False)}

    output_path = args.output or args.output_file
    if output_path.is_dir():
        output_dir = format_output_name(target.name, output_ts)
        output_path = output_path.joinpath(output_dir)
    output_path = output_path.resolve()

    output = OUTPUTS[args.output_type](
        output_path,
        compress=args.compress,
        compression_method=args.compress_method,
        encrypt=args.encrypt,
        public_key=args.public_key,
    )
    files.append(output.path)
    if target.path.name == "local":
        skip_list.add(normalize_path(target, output.path, resolve_parents=True, preserve_case=False))

    log.info("Writing output to %s", output.path)
    if skip_list:
        log.info("Skipping own files: %s", ", ".join(skip_list))
    log.info("")

    dir_base = "fs"
    if target.os != "windows":
        dir_base = "fs/$rootfs$"

    with Collector(target, output, base=dir_base, skip_list=skip_list) as collector:
        # Acquire specified files
        if args.path or args.glob:
            log.info("*** Acquiring specified paths")
            spec = []

            if args.path:
                spec.extend([("path", path.strip()) for path in args.path])

            if args.glob:
                spec.extend([("glob", path.strip()) for path in args.glob])

            collector.collect(spec, module_name=CLI_ARGS_MODULE)
            modules_successful.append(CLI_ARGS_MODULE)
            log.info("")

        # Run modules (sort first based on execution order)
        modules_selected = sorted(modules_selected.items(), key=lambda module: module[1].EXEC_ORDER)
        for count, (name, mod) in enumerate(modules_selected):
            try:
                mod.run(target, args, collector)

                modules_successful.append(mod.__name__)
            except Exception:
                log.exception("Error while running module %s", name)
                modules_failed[mod.__name__] = get_formatted_exception()

            acquire_gui.progress = (acquire_gui.shard // len(modules_selected)) * count
            count += 1

            log.info("")

        collection_report = collector.report

    log.info("Done collecting artifacts:")

    # prepare and render full report only if logging level is more permissive than INFO
    if log.level < logging.INFO:
        log.debug(get_full_formatted_report(collection_report))

    log.info(get_report_summary(collection_report))

    if not args.disable_report:
        collection_report_serialized = collection_report.get_records_per_module_per_outcome(serialize_records=True)

        execution_report = {
            "target": str(target),
            "name": target.name,
            "timestamp": get_utc_now().isoformat(),
            "modules-successful": modules_successful,
            "modules-failed": modules_failed,
            **collection_report_serialized,
        }

        if args.output:
            report_file_name = format_output_name(target.name, postfix=output_ts, ext="report.json")
        else:
            report_file_name = f"{output_path.name}.report.json"

        report_file_path = output_path.parent / report_file_name
        persist_execution_report(report_file_path, execution_report)

        files.append(report_file_path)
        log.info("Acquisition report for %s is written to %s", target, report_file_path)

    log.info("Output: %s", output.path)
    return files


def upload_files(paths: list[str | Path], upload_plugin: UploaderPlugin, no_proxy: bool = False) -> None:
    proxies = None if no_proxy else urllib.request.getproxies()
    log.debug("Proxies: %s (no_proxy = %s)", proxies, no_proxy)

    log.info('Uploading files: "%s"', " ".join(map(str, paths)))
    try:
        upload_files_using_uploader(upload_plugin, paths, proxies)
    except Exception:
        log.error('Upload FAILED for files: "%s". See log file for details.', " ".join(map(str, paths)))  # noqa: TRY400
        raise
    else:
        log.info("Upload succeeded.")


class WindowsProfile:
    MINIMAL = (
        NTFS,
        EventLogs,
        Registry,
        Tasks,
        PowerShell,
        Prefetch,
        Appcompat,
        PCA,
        Misc,
        Startup,
    )
    DEFAULT = (
        *MINIMAL,
        ETL,
        Recents,
        RecycleBin,
        Drivers,
        Syscache,
        WBEM,
        AV,
        BITS,
        DHCP,
        DNS,
        ActiveDirectory,
        RemoteAccess,
        ActivitiesCache,
        CamHistory,
        DPAPI,
    )
    FULL = (
        *DEFAULT,
        History,
        NTDS,
        QuarantinedFiles,
        WindowsNotifications,
        SSH,
        IIS,
        SharePoint,
        TextEditor,
        Docker,
        MSSQL,
    )


class LinuxProfile:
    MINIMAL = (
        Etc,
        Boot,
        Home,
        SSH,
        Var,
    )
    DEFAULT = MINIMAL
    FULL = (
        *DEFAULT,
        Applications,
        Network,
        Docker,
        History,
        WebHosting,
        MSSQL,
    )


class BsdProfile:
    MINIMAL = (
        Etc,
        Boot,
        Home,
        SSH,
        Var,
        BSD,
    )
    DEFAULT = MINIMAL
    FULL = MINIMAL


class ESXiProfile:
    MINIMAL = (
        Bootbanks,
        ESXi,
        SSH,
    )
    DEFAULT = (
        *MINIMAL,
        VMFS,
    )
    FULL = DEFAULT


class MacOSProfile:
    MINIMAL = (
        Etc,
        Home,
        Var,
        MacOS,
        MacOSApplicationsInfo,
    )
    DEFAULT = MINIMAL
    FULL = (
        *DEFAULT,
        History,
        SSH,
        Docker,
    )


class ProxmoxProfile:
    MINIMAL = (
        Etc,
        Boot,
        Home,
        SSH,
        Var,
    )
    DEFAULT = MINIMAL
    FULL = (
        *DEFAULT,
        History,
        WebHosting,
    )


PROFILES = {
    "full": {
        "windows": WindowsProfile.FULL,
        "linux": LinuxProfile.FULL,
        "bsd": BsdProfile.FULL,
        "esxi": ESXiProfile.FULL,
        "macos": MacOSProfile.FULL,
        "proxmox": ProxmoxProfile.FULL,
    },
    "default": {
        "windows": WindowsProfile.DEFAULT,
        "linux": LinuxProfile.DEFAULT,
        "bsd": BsdProfile.DEFAULT,
        "esxi": ESXiProfile.DEFAULT,
        "macos": MacOSProfile.DEFAULT,
        "proxmox": ProxmoxProfile.DEFAULT,
    },
    "minimal": {
        "windows": WindowsProfile.MINIMAL,
        "linux": LinuxProfile.MINIMAL,
        "bsd": BsdProfile.MINIMAL,
        "esxi": ESXiProfile.MINIMAL,
        "macos": MacOSProfile.MINIMAL,
        "proxmox": ProxmoxProfile.MINIMAL,
    },
    "none": None,
}


class VolatileProfile:
    DEFAULT = (
        Devices,
        Netstat,
        WinProcesses,
        WinProcEnv,
        WinArpCache,
        WinRDPSessions,
        WinDnsClientCache,
        ProcNet,
        Proc,
        Sys,
    )


VOLATILE = {
    "default": {
        "windows": VolatileProfile.DEFAULT,
        "linux": VolatileProfile.DEFAULT,
        "bsd": VolatileProfile.DEFAULT,
        "esxi": VolatileProfile.DEFAULT,
        "macos": [],
        # proxmox is debian based
        "proxmox": VolatileProfile.DEFAULT,
    },
    "none": None,
}


def exit_success(default_args: list[str]) -> NoReturn:
    log.info("Acquire finished successful")
    log.info("Arguments: %s", " ".join(sys.argv[1:]))
    log.info("Default Arguments: %s", " ".join(default_args))
    log.info("Exiting with status code 0 (SUCCESS)")
    sys.exit(0)


def exit_failure(default_args: list[str]) -> NoReturn:
    log.error("Acquire FAILED")
    log.error("Arguments: %s", " ".join(sys.argv[1:]))
    log.error("Default Arguments: %s", " ".join(default_args))
    log.error("Exiting with status code 1 (FAILURE)")
    sys.exit(1)


def main() -> None:
    parser = create_argument_parser(PROFILES, VOLATILE, MODULES)
    args, rest = parse_acquire_args(parser, config=CONFIG)

    # Since output has a default value, set it to None when output_file is defined
    if args.output_file:
        args.output = None

    try:
        check_and_set_log_args(args)
    except ValueError as err:
        parser.exit(err)

    if args.log_to_dir:
        # When args.upload files are specified, only these files are uploaded
        # and no other action is done. Thus a log file specifically named
        # Upload_<date>.log is created
        file_prefix = "Upload" if args.upload else "Unknown"
        log_file = args.log_path.joinpath(format_output_name(file_prefix, args.start_time, "log"))
    else:
        log_file = args.log_path

    setup_logging(log, log_file, args.verbose, delay=args.log_delay)

    acquire_successful = True
    files_to_upload = [log_file]
    acquire_gui = None
    try:
        log.info(ACQUIRE_BANNER)
        log.info("User: %s | Admin: %s", get_user_name(), is_user_admin())
        log.info("Arguments: %s", " ".join(sys.argv[1:]))
        log.info("Default Arguments: %s", " ".join(args.config.get("arguments")))
        log.info("")

        if any(arg in sys.argv for arg in ["--file", "--dir", "-f", "-d"]):
            warnings.warn(
                "--file and --dir are deprecated in favor of --path and will be removed in acquire 3.22",
                DeprecationWarning,
                stacklevel=2,
            )
        if "--proc-net" in sys.argv:
            warnings.warn(
                "--proc-net will be merged with --proc and will be removed in acquire 3.23",
                DeprecationWarning,
                stacklevel=2,
            )

        # start GUI if requested through CLI / config
        flavour = None
        if args.gui == "always" or (
            args.gui == "depends" and os.environ.get("PYS_KEYSOURCE") == "prompt" and len(sys.argv) == 1
        ):
            flavour = platform.system()
        acquire_gui = GUI(flavour=flavour, upload_available=args.auto_upload)

        args.output, args.auto_upload, cancel = acquire_gui.wait_for_start(args)
        if cancel:
            log.info("Acquire cancelled")
            exit_success(args.config.get("arguments"))
        # From here onwards, the GUI will be locked and cannot be closed because we're acquiring

        plugins_to_load = [("cloud", MinIO)]
        upload_plugins = UploaderRegistry("acquire.plugins", plugins_to_load)

        check_and_set_acquire_args(args, upload_plugins)

        if args.upload:
            try:
                upload_files(args.upload, args.upload_plugin, args.no_proxy)
            except Exception:
                acquire_gui.message("Failed to upload files")
                log.exception("")
                exit_failure(args.config.get("arguments"))
            exit_success(args.config.get("arguments"))

        target_paths = []
        for target_path in args.targets:
            target_path = args_to_uri([target_path], args.loader, rest)[0] if args.loader else target_path
            if target_path == "local":
                target_query = {}
                if args.force_fallback:
                    target_query.update({"force-directory-fs": 1})

                if args.fallback:
                    target_query.update({"fallback-to-directory-fs": 1})

                if args.enable_nfs:
                    target_query.update({"enable-nfs": 1})

                target_query = urllib.parse.urlencode(target_query)
                target_path = f"{target_path}?{target_query}"
            target_paths.append(target_path)

        try:
            target_name = "Unknown"  # just in case open_all already fails
            for target in Target.open_all(target_paths):
                target_name = "Unknown"  # overwrite previous target name
                target_name = target.name
                log.info("Loading target %s", target_name)
                log.info(target)
                if target.os == "esxi" and target.name == "local":
                    # Loader found that we are running on an esxi host
                    # Perform operations to "enhance" memory
                    with esxi_memory_context_manager():
                        files_to_upload = acquire_children_and_targets(target, args)
                else:
                    files_to_upload = acquire_children_and_targets(target, args)
        except Exception:
            log.error("Failed to acquire target: %s", target_name)  # noqa: TRY400
            if not is_user_admin():
                log.error("Try re-running as administrator/root")  # noqa: TRY400
                acquire_gui.message("This application must be run as administrator.")
            raise

        files_to_upload = sort_files(files_to_upload)

    except Exception:
        log.error("Acquiring artifacts FAILED")  # noqa: TRY400
        log.exception("")
        acquire_successful = False
    else:
        log.info("Acquiring artifacts succeeded")

    try:
        # The auto-upload of files is done at the very very end to make sure any
        # logged exceptions are written to the log file before uploading.
        # This means that any failures from this point on will not be part of the
        # uploaded log files, they will be written to the logfile on disk though.
        if args.auto_upload and args.upload_plugin and files_to_upload:
            try:
                log_file_handler = get_file_handler(log)
                if log_file_handler:
                    log_file_handler.close()

                upload_files(files_to_upload, args.upload_plugin)
            except Exception:
                if acquire_gui:
                    acquire_gui.message("Failed to upload files")
                raise

        if acquire_gui:
            acquire_gui.finish()
            acquire_gui.wait_for_quit()

    except Exception:
        acquire_successful = False
        log.exception("")

    if acquire_successful:
        exit_success(args.config.get("arguments"))
    else:
        exit_failure(args.config.get("arguments"))


def load_child(target: Target, child_path: Path) -> None:
    log.info("")
    log.info("Loading child target %s", child_path)
    try:
        child = target.open_child(child_path)
        log.info(target)
    except Exception:
        log.exception("Failed to load child target")
        raise

    return child


def acquire_children_and_targets(target: Target, args: argparse.Namespace) -> list[str | Path]:
    if args.child:
        target = load_child(target, args.child)

    log.info("")

    files = []
    acquire_gui = GUI()

    counter = 0
    progress_limit = 50 if args.auto_upload else 90
    total_targets = 0
    if args.children:
        total_targets += len(list(target.list_children()))

    if (args.children and not args.skip_parent) or not args.children:
        total_targets += 1
        counter += 1
        acquire_gui.shard = int((progress_limit / total_targets) * counter)
        try:
            files.extend(acquire_target(target, args, args.start_time))

        except Exception:
            log.error("Failed to acquire main target")  # noqa: TRY400
            acquire_gui.message("Failed to acquire target")
            acquire_gui.wait_for_quit()
            raise

    if args.children:
        for child in target.list_children():
            counter += 1
            acquire_gui.shard = int((progress_limit / total_targets) * counter)
            try:
                child_target = load_child(target, child.path)
            except Exception:
                continue

            log.info("")

            try:
                child_files = acquire_target(child_target, args)
                files.extend(child_files)
            except Exception:
                log.exception("Failed to acquire child target %s", child_target.name)
                acquire_gui.message("Failed to acquire child target")
                continue

    return files


def sort_files(files: list[str | Path]) -> list[Path]:
    log_files: list[Path] = []
    tar_paths: list[Path] = []
    report_paths: list[Path] = []

    suffix_map = {".log": log_files, ".json": report_paths}

    for file in files:
        if isinstance(file, str):
            file = Path(file)

        suffix_map.get(file.suffix, tar_paths).append(file)

    # Reverse log paths, as the first one in ``files`` is the main one.
    log_files.reverse()

    return tar_paths + report_paths + log_files


if __name__ == "__main__":
    try:
        main()
    except KeyboardInterrupt:
        sys.exit(1)
    except Exception:
        sys.exit(1)<|MERGE_RESOLUTION|>--- conflicted
+++ resolved
@@ -75,12 +75,8 @@
     CONFIG = defaultdict(lambda: None)
 
 
-<<<<<<< HEAD
-ACQUIRE_BANNER = r"""
-=======
 VERSION = version
 ACQUIRE_BANNER = rf"""
->>>>>>> 5748e825
                        _
   __ _  ___ __ _ _   _(_)_ __ ___
  / _` |/ __/ _` | | | | | '__/ _ \
